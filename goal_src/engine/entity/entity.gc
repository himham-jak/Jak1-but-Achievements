--- conflicted
+++ resolved
@@ -118,9 +118,5 @@
   (the-as entity-actor #f)
   )
 
-<<<<<<< HEAD
-;; TODO - for rigid-body
-=======
-;; TODO - for misty-teetertotter
->>>>>>> 9f2e9d98
+;; TODO - for misty-teetertotter | rigid-body
 (define-extern process-drawable-from-entity! (function process-drawable object none))