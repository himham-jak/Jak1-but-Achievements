--- conflicted
+++ resolved
@@ -5,9 +5,5 @@
 ;; name in dgo: collide-shape
 ;; dgos: GAME, ENGINE
 
-<<<<<<< HEAD
-;; TODO - for rigid-body
-=======
-;; TODO - for misty-teetertotter
->>>>>>> 9f2e9d98
+;; TODO - for misty-teetertotter | rigid-body
 (define-extern default-collision-reaction (function collide-shape-moving collide-shape-intersect vector vector none)) ;; TODO - not completely confirmed