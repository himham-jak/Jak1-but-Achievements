#pragma once

// Data format for the tfrag3 renderer.
#include <array>

#include "common/common_types.h"
#include "common/dma/gs.h"
#include "common/util/Serializer.h"
#include "common/math/Vector.h"
#include "common/util/assert.h"

namespace tfrag3 {

constexpr int TFRAG3_VERSION = 9;

// These vertices should be uploaded to the GPU at load time and don't change
struct PreloadedVertex {
  // the vertex position
  float x, y, z;
  // texture coordinates
  float s, t, q;
  // color table index
  u16 color_index;
  u16 pad[3];
};
static_assert(sizeof(PreloadedVertex) == 32, "PreloadedVertex size");

// Settings for drawing a group of triangle strips.
// This refers to a group of PreloadedVertices that are already uploaded.
// All triangles here are drawn in the same "mode" (blending, texture, etc)
// The vertex index list is chunked by visibility group.
// You can just memcpy the entire list to draw everything, or iterate through visgroups and
// check visibility.
struct StripDraw {
  DrawMode mode;        // the OpenGL draw settings.
  u32 tree_tex_id = 0;  // the texture that should be bound for the draw

  // the list of vertices in the draw. This includes the restart code of UINT32_MAX that OpenGL
  // will use to start a new strip.
  std::vector<u32> vertex_index_stream;

  // to do culling, the above vertex stream is grouped.
  // by following the visgroups and checking the visibility, you can leave out invisible vertices.
  struct VisGroup {
    u32 num = 0;                // number of vertex indices in this group
    u32 vis_idx_in_pc_bvh = 0;  // the visibility group they belong to (in BVH)
  };
  std::vector<VisGroup> vis_groups;

  // for debug counting.
  u32 num_triangles = 0;
  void serialize(Serializer& ser);
};

struct InstancedStripDraw {
  DrawMode mode;        // the OpenGL draw settings.
  u32 tree_tex_id = 0;  // the texture that should be bound for the draw

  // the list of vertices in the draw. This includes the restart code of UINT32_MAX that OpenGL
  // will use to start a new strip.
  std::vector<u32> vertex_index_stream;

  // the vertex stream above is segmented by instance.
  struct InstanceGroup {
    u32 num = 0;           // number of vertex indices in this group
    u32 instance_idx = 0;  // the instance they belong to
    u32 vis_idx = 0;
  };
  std::vector<InstanceGroup> instance_groups;

  // for debug counting.
  u32 num_triangles = 0;
  void serialize(Serializer& ser);
};

// node in the BVH.
struct VisNode {
  math::Vector<float, 4> bsphere;  // the bounding sphere, in meters (4096 = 1 game meter). w = rad
  u16 child_id = 0xffff;           // the ID of our first child.
  u16 my_id = 0xffff;
  u8 num_kids = 0xff;  // number of children. The children are consecutive in memory
  u8 flags = 0;        // flags.  If 1, we have a DrawVisNode child, otherwise a leaf.
};

// The leaf nodes don't actually exist in the vector of VisNodes, but instead they are ID's used
// by the actual geometry.  Currently we do not include the bspheres of these, but this might be
// worth it if we have a more performant culling algorithm.
struct BVH {
  std::vector<VisNode> vis_nodes;  // bvh for frustum culling
  // additional information about the BVH
  u16 first_leaf_node = 0;
  u16 last_leaf_node = 0;
  u16 first_root = 0;
  u16 num_roots = 0;
  bool only_children = false;
  void serialize(Serializer& ser);
};

// A time-of-day color. Each stores 8 colors. At a given "time of day", they are interpolated
// to find a single color which goes into a color palette.
struct TimeOfDayColor {
  math::Vector<u8, 4> rgba[8];

  bool operator==(const TimeOfDayColor& other) const {
    for (size_t i = 0; i < 8; i++) {
      if (rgba[i] != other.rgba[i]) {
        return false;
      }
    }
    return true;
  }
};

// A single texture. Stored as RGBA8888.
struct Texture {
  u16 w, h;
  u32 combo_id = 0;
  std::vector<u32> data;
  std::string debug_name;
  std::string debug_tpage_name;
  void serialize(Serializer& ser);
};

// Tfrag trees have several kinds:
enum class TFragmentTreeKind { NORMAL, TRANS, DIRT, ICE, LOWRES, LOWRES_TRANS, INVALID };

constexpr const char* tfrag_tree_names[] = {"normal", "trans",        "dirt",   "ice",
                                            "lowres", "lowres-trans", "invalid"};

// A tfrag model
struct TfragTree {
  TFragmentTreeKind kind;                 // our tfrag kind
  std::vector<StripDraw> draws;           // the actual topology and settings
  std::vector<PreloadedVertex> vertices;  // mesh vertices
  std::vector<TimeOfDayColor> colors;     // vertex colors (pre-interpolation)
  BVH bvh;                                // the bvh for frustum culling
  void serialize(Serializer& ser);
};

<<<<<<< HEAD
// A shrub model
struct ShrubTree {
  BVH bvh;
  std::vector<StripDraw> static_draws;    // the actual topology and settings
  std::vector<PreloadedVertex> vertices;  // mesh vertices
  std::vector<TimeOfDayColor> colors;     // vertex colors (pre-interpolation)

  // TODO - wind stuff
=======
struct TieWindInstance {
  std::array<math::Vector4f, 4> matrix;
  u16 wind_idx;
  float stiffness;
>>>>>>> 35bdc9b1
  void serialize(Serializer& ser);
};

// A tie model
struct TieTree {
  BVH bvh;
  std::vector<StripDraw> static_draws;    // the actual topology and settings
  std::vector<PreloadedVertex> vertices;  // mesh vertices
  std::vector<TimeOfDayColor> colors;     // vertex colors (pre-interpolation)

  std::vector<InstancedStripDraw> instanced_wind_draws;
  std::vector<TieWindInstance> instance_info;

  void serialize(Serializer& ser);
};

struct Level {
  u16 version = TFRAG3_VERSION;
  std::string level_name;
  std::vector<Texture> textures;
  std::vector<TfragTree> tfrag_trees;
  std::vector<ShrubTree> shrub_trees;
  std::vector<TieTree> tie_trees;
  u16 version2 = TFRAG3_VERSION;
  void serialize(Serializer& ser);
};

}  // namespace tfrag3<|MERGE_RESOLUTION|>--- conflicted
+++ resolved
@@ -137,7 +137,13 @@
   void serialize(Serializer& ser);
 };
 
-<<<<<<< HEAD
+struct TieWindInstance {
+  std::array<math::Vector4f, 4> matrix;
+  u16 wind_idx;
+  float stiffness;
+  void serialize(Serializer& ser);
+};
+
 // A shrub model
 struct ShrubTree {
   BVH bvh;
@@ -146,12 +152,6 @@
   std::vector<TimeOfDayColor> colors;     // vertex colors (pre-interpolation)
 
   // TODO - wind stuff
-=======
-struct TieWindInstance {
-  std::array<math::Vector4f, 4> matrix;
-  u16 wind_idx;
-  float stiffness;
->>>>>>> 35bdc9b1
   void serialize(Serializer& ser);
 };
 
