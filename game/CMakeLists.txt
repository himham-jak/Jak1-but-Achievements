--- conflicted
+++ resolved
@@ -74,7 +74,6 @@
         graphics/dma/dma.cpp
         graphics/gfx.cpp
         graphics/display.cpp
-<<<<<<< HEAD
         graphics/sceGraphicsInterface.cpp
         graphics/dma/dma_copy.cpp
         graphics/dma/gs.cpp
@@ -84,9 +83,7 @@
         graphics/opengl_renderer/Shader.cpp
         graphics/texture/TextureConverter.cpp
         graphics/texture/TexturePool.cpp
-=======
         graphics/pipelines/opengl.cpp
->>>>>>> 7f554dc8
         system/vm/dmac.cpp
         system/vm/vm.cpp)
 
