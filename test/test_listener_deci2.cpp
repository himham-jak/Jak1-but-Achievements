--- conflicted
+++ resolved
@@ -125,10 +125,6 @@
     }
     l.disconnect();
   }
-<<<<<<< HEAD
 }
 
-#endif
-=======
-}
->>>>>>> aa2dc99e
+#endif