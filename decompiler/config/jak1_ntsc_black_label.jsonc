--- conflicted
+++ resolved
@@ -1,5 +1,6 @@
+
+
 {
-<<<<<<< HEAD
     "game_version":1,
     // the order here matters. KERNEL and GAME should go first
     "dgo_names":["CGO/KERNEL.CGO", "CGO/GAME.CGO"],
@@ -182,60 +183,20 @@
         "(anon-function 3751)",
         "look-for-points-of-interest",
 
-=======
-  "game_version" : 1,
-      // the order here matters. KERNEL and GAME should go first
-      "dgo_names"
-      : [ "CGO/KERNEL.CGO", "CGO/GAME.CGO" ],
-        /*, "CGO/ENGINE.CGO"
-          , "CGO/ART.CGO", "DGO/BEA.DGO", "DGO/CIT.DGO", "CGO/COMMON.CGO", "DGO/DAR.DGO",
-          "DGO/DEM.DGO", "DGO/FIN.DGO", "DGO/INT.DGO", "DGO/JUB.DGO", "DGO/JUN.DGO",
-          "CGO/JUNGLE.CGO", "CGO/L1.CGO", "DGO/FIC.DGO", "DGO/LAV.DGO", "DGO/MAI.DGO",
-          "CGO/MAINCAVE.CGO", "DGO/MIS.DGO", "DGO/OGR.DGO", "CGO/RACERP.CGO", "DGO/ROB.DGO",
-          "DGO/ROL.DGO", "DGO/SNO.DGO", "DGO/SUB.DGO", "DGO/SUN.DGO", "CGO/SUNKEN.CGO",
-          "DGO/SWA.DGO", "DGO/TIT.DGO", "DGO/TRA.DGO", "DGO/VI1.DGO", "DGO/VI2.DGO", "DGO/VI3.DGO",
-          "CGO/VILLAGEP.CGO", "CGO/WATER-AN.CGO"
-                       ],*/
-
-        "write_disassembly" : true,
-                              "write_hex_near_instructions"
-      : false,
-        // if false, skips disassembling object files without functions, as these are usually large
-        // and not interesting yet.
-        "disassemble_objects_without_functions" : false,
-
-                                                  // to write out data of each object file
-                                                  "write_hexdump"
-      : false,
-        // to write out hexdump on the v3 only, to avoid the huge level data files
-        "write_hexdump_on_v3_only"
-      : true,
-
-        // to write out "scripts", which are currently just all the linked lists found
-        "write_scripts" : true,
-
-                          // Experimental Stuff
-                          "find_basic_blocks" : true,
-
-                                                "asm_functions_by_name"
-      : [
->>>>>>> 651579c4
         // gcommon
         "(method 2 vec4s)", "quad-copy!", "(method 3 vec4s)", "breakpoint-range-set!",
 
         // pskernel
-        "resend-exception", "kernel-set-interrupt-vector", "kernel-set-exception-vector",
-        "return-from-exception", "kernel-read", "kernel-read-function", "kernel-write",
-        "kernel-write-function", "kernel-copy-to-kernel-ram",
+        "resend-exception", "kernel-set-interrupt-vector", "kernel-set-exception-vector", "return-from-exception",
+        "kernel-read", "kernel-read-function", "kernel-write", "kernel-write-function", "kernel-copy-to-kernel-ram",
 
         // this one needs more investigation. nothing looks weird about it but it fails...
         "camera-change-to",
 
         // two back to back arithmetic shifts...
-        "texture-relocate",
-
-        // this one fails due to false compaction where an else case has only a not expression in
-        // it.
+        "texture-relocate", 
+
+        // this one fails due to false compaction where an else case has only a not expression in it.
         "master-is-hopeful-better?",
 
         // fails for unknown reason
@@ -244,36 +205,28 @@
         // merged right typecase... can probably handle this
         "cspace-inspect-tree",
 
-        // these are all valid, but use short circuiting branches in strange ways.  There's probably
-        // a few compiler uses that we're not
-        "(method 21 actor-link-info)", "(method 20 actor-link-info)",
-        "(method 28 collide-shape-prim-mesh)", "(method 35 collide-shape)",
-        "debug-menu-item-var-render", "(method 14 level)", "add-blue-motion",
-        "anim-tester-add-newobj", "(method 27 orb-cache-top)",
+        // these are all valid, but use short circuiting branches in strange ways.  There's probably a few compiler uses that we're not
+        "(method 21 actor-link-info)","(method 20 actor-link-info)","(method 28 collide-shape-prim-mesh)", "(method 35 collide-shape)",
+        "debug-menu-item-var-render", "(method 14 level)","add-blue-motion","anim-tester-add-newobj","(method 27 orb-cache-top)",
 
         // real asm
-        "cspace<-parented-transformq-joint!", "blerc-a-fragment", "render-boundary-tri",
-        "render-boundary-quad", "(method 19 collide-shape-prim-sphere)",
-        "vector-segment-distance-point!", "exp", "(method 11 collide-mesh-cache)",
+        "cspace<-parented-transformq-joint!", "blerc-a-fragment", "render-boundary-tri", "render-boundary-quad",
+        "(method 19 collide-shape-prim-sphere)","vector-segment-distance-point!", "exp", "(method 11 collide-mesh-cache)",
         "(method 13 collide-edge-work)", "ambient-inspect",
 
-        "(method 11 cpu-thread)", "atan0", "sincos!", "sincos-rad!", "disasm-dma-list",
-        "vblank-handler", "vif1-handler", "vif1-handler-debug", "entity-actor-count",
-        "decompress-frame-data-pair-to-accumulator", "decompress-frame-data-to-accumulator",
-        "normalize-frame-quaternions", "clear-frame-accumulator", "generic-copy-vtx-dclr-dtex",
-        "generic-no-light-dproc-only", "generic-no-light-proc", "mercneric-bittable-asm",
-        "generic-tie-decompress", "matrix-axis-sin-cos!", "matrix-axis-sin-cos-vu!",
-        "generic-prepare-dma-single", "(method 13 collide-shape-prim-sphere)",
-        "(method 14 collide-shape-prim-sphere)", "(method 12 collide-shape-prim-sphere)",
-        "adgif-shader<-texture-with-update!", "generic-interp-dproc", "sprite-draw-distorters",
-        "draw-bones", "(method 9 collide-mesh-cache)", "(method 18 collide-shape-prim-sphere)",
-        "birth-pickup-at-point",
-
-        "collide-do-primitives", "draw-bones-check-longest-edge-asm", "sp-launch-particles-var",
-        "(method 15 collide-shape-prim-mesh)", "(method 15 collide-shape-prim-sphere)",
-        "(method 45 collide-shape)", "cam-layout-save-cam-trans", "kernel-copy-function",
-        "dma-sync-hang", "generic-no-light-dproc", "dma-sync-fast", "bsp-camera-asm",
-        "generic-none-dma-wait", "unpack-comp-rle", "level-remap-texture",
-        "(method 10 collide-edge-hold-list)"
-      ]
+        "(method 11 cpu-thread)", "atan0", "sincos!", "sincos-rad!", "disasm-dma-list", "vblank-handler", "vif1-handler",
+        "vif1-handler-debug", "entity-actor-count", "decompress-frame-data-pair-to-accumulator",
+        "decompress-frame-data-to-accumulator", "normalize-frame-quaternions", "clear-frame-accumulator", 
+        "generic-copy-vtx-dclr-dtex", "generic-no-light-dproc-only", "generic-no-light-proc", "mercneric-bittable-asm",
+        "generic-tie-decompress", "matrix-axis-sin-cos!", "matrix-axis-sin-cos-vu!", "generic-prepare-dma-single",
+        "(method 13 collide-shape-prim-sphere)", "(method 14 collide-shape-prim-sphere)", "(method 12 collide-shape-prim-sphere)",
+        "adgif-shader<-texture-with-update!", "generic-interp-dproc", "sprite-draw-distorters", "draw-bones", "(method 9 collide-mesh-cache)",
+        "(method 18 collide-shape-prim-sphere)","birth-pickup-at-point",
+
+        "collide-do-primitives", "draw-bones-check-longest-edge-asm",
+         "sp-launch-particles-var", "(method 15 collide-shape-prim-mesh)", "(method 15 collide-shape-prim-sphere)",
+         "(method 45 collide-shape)", "cam-layout-save-cam-trans", "kernel-copy-function", "dma-sync-hang", "generic-no-light-dproc", 
+         "dma-sync-fast", "bsp-camera-asm",
+         "generic-none-dma-wait", "unpack-comp-rle", "level-remap-texture", "(method 10 collide-edge-hold-list)"
+    ]
 }