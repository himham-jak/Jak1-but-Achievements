// This file replaces type_hints.jsonc.
// Functions are identified by their "unique name". This is the name after ".function" in the IR2 file.
// Each cast entry represents an override of a register's type at a certain point the function.
// These modifications do not propagate like normal types, so you may have to apply these modifications
// over a range of indices.

// Entry format: [index, register, override]
// - The index can either be specified as a single integer, or as [min, max].
//      In the case of [min, max], the min index is included, but the max is not. ([1, 4] = 1, 2, 3).
// - The register is a string with the plain PS2 register name.
// - The type is a string with a valid GOAL typespec.
//    It is parsed exactly like the compiler, so you can use compound types.
//    You should only use register types here.

{
  // GCOMMON
  "(method 2 array)": [
    [23, "gp", "(array int32)"],
    [43, "gp", "(array uint32)"],
    [63, "gp", "(array int64)"],
    [83, "gp", "(array uint64)"],
    [102, "gp", "(array int8)"],
    [121, "gp", "(array uint8)"],
    [141, "gp", "(array int16)"],
    [161, "gp", "(array uint16)"],
    [186, "gp", "(array uint128)"],
    [204, "gp", "(array int32)"],
    [223, "gp", "(array float)"],
    [232, "gp", "(array float)"],
    [249, "gp", "(array basic)"],
    [258, "gp", "(array basic)"]
  ],

  "(method 3 array)": [
    [44, "gp", "(array int32)"],
    [62, "gp", "(array uint32)"],
    [80, "gp", "(array int64)"],
    [98, "gp", "(array uint64)"],
    [115, "gp", "(array int8)"],
    [132, "gp", "(array int8)"], // bug in game
    [150, "gp", "(array int16)"],
    [168, "gp", "(array uint16)"],
    [191, "gp", "(array uint128)"],
    [207, "gp", "(array int32)"],
    [226, "gp", "(array float)"],
    [243, "gp", "(array basic)"]
  ],

  // GKERNEL
  "(method 0 cpu-thread)": [[[13, 28], "v0", "cpu-thread"]],

  "(method 0 process)": [
    [12, "a0", "int"],
    [[13, 43], "v0", "process"]
  ],

  "(method 0 dead-pool-heap)": [
    [60, "v0", "int"], // a lie, actually the 115 is an align16 constant propagated on addr of heap start.
    //[63, "a0", "pointer"],
    [[61, 73], "v0", "dead-pool-heap"]
  ],

  "(method 21 dead-pool-heap)": [
    [5, "v1", "pointer"],
    [13, "a0", "pointer"],
    [25, "v1", "pointer"]
  ],

  "(method 5 dead-pool-heap)": [
    [3, "v1", "int"],
    [3, "a0", "int"]
  ],

  "(method 0 protect-frame)": [
    [0, "a0", "int"],
    [[1, 8], "v0", "protect-frame"]
  ],

  "(method 10 process)": [[[24, 30], "s4", "protect-frame"]],

  "(method 9 process)": [[43, "s5", "process"]],

  "(method 14 dead-pool)": [
    [[24, 25], "v1", "(pointer process)"],
    [[30, 39], "s4", "(pointer process)"]
  ],

  "inspect-process-heap": [
    [[4, 11], "s5", "basic"],
    [17, "s5", "pointer"]
  ],

  // GSTRING
  "name=": [
    [26, "a1", "symbol"],
    [42, "a0", "symbol"]
  ],

  "string-cat-to-last-char": [
    [3, "s5", "(pointer uint8)"],
    [4, "s5", "string"]
  ],

  // GSTATE
  "enter-state": [[68, "s0", "protect-frame"]],

  // MATH
  "log2": [[3, "v1", "int"]],

  // QUATERNION
  "vector-x-quaternion!": [[10, "v1", "(pointer uint128)"]],
  "vector-y-quaternion!": [[10, "v1", "(pointer uint128)"]],
  "vector-z-quaternion!": [[10, "v1", "(pointer uint128)"]],

  // Matrix
  //"eul->matrix": [[[110, 228], "gp", "(pointer float)"]],

  // DMA
  "dma-send-to-spr": [[[0, 32], "s5", "dma-bank-spr"]],
  "dma-send-to-spr-no-flush": [[[0, 32], "s5", "dma-bank-spr"]],
  "dma-send-from-spr": [[[0, 32], "s5", "dma-bank-spr"]],
  "dma-send-from-spr-no-flush": [[[0, 32], "s5", "dma-bank-spr"]],
  "dma-initialize": [
    [1, "v1", "vif-bank"],
    [8, "v1", "vif-bank"],
    [6, "a0", "vif-bank"],
    [13, "a0", "vif-bank"]
  ],

  "clear-vu1-mem": [[[0, 11], "v1", "(pointer uint32)"]],
  "clear-vu0-mem": [[[0, 11], "v1", "(pointer uint32)"]],

  "dump-vu1-mem": [[[0, 49], "gp", "(pointer uint32)"]],

  "dump-vu1-range": [[[0, 54], "s4", "(pointer uint32)"]],

  "ultimate-memcpy": [
    [[0, 54], "s4", "dma-bank-spr"],
    [[0, 54], "s3", "dma-bank-spr"]
  ],

  // dma-buffer
  "dma-buffer-add-vu-function": [[[9, 33], "t2", "dma-packet"]],

  // dma-bucket
  "dma-buffer-add-buckets": [
    [[1, 4], "v1", "dma-bucket"],
    [5, "v1", "pointer"],
    [[9, 11], "v1", "dma-bucket"],
    [11, "v1", "pointer"]
    //[[6, 15], "v1", "dma-bucket"]
  ],

  "dma-buffer-patch-buckets": [
    [7, "a0", "pointer"],
    [14, "a0", "pointer"],
    [3, "a0", "dma-bucket"],
    [11, "a0", "dma-bucket"],
    [13, "a0", "dma-bucket"],
    [19, "a0", "dma-bucket"]
  ],

  "dma-bucket-insert-tag": [
    [[2, 6], "v1", "dma-bucket"],
    [3, "a0", "dma-bucket"]
  ],

  "disasm-vif-details": [
    [[62, 94], "s3", "(pointer uint32)"],
    [[98, 130], "s3", "(pointer uint16)"],
    [[134, 164], "s3", "(pointer uint32)"],
    [[168, 198], "s3", "(pointer uint16)"],
    [[202, 225], "s3", "(pointer uint16)"]
  ],

  "disasm-vif-tag": [
    [[81, 85], "t1", "vif-stcycl-imm"],
    [242, "a0", "vif-unpack-imm"]
  ],

  "disasm-dma-list": [
    [25, "v1", "dma-tag"],

    [153, "v1", "dma-packet"],
    [189, "v1", "dma-packet"],
    [229, "v1", "dma-packet"],
    [258, "v1", "dma-packet"],
    [302, "v1", "dma-packet"],
    [308, "v1", "dma-packet"],

    //[133, "v1", "(pointer uint64)"],
    [152, "v1", "(pointer uint64)"],

    [167, "v1", "(pointer uint64)"],
    [176, "v1", "(pointer uint64)"],
    [198, "v1", "(pointer uint64)"],
    [207, "v1", "(pointer uint64)"],
    [238, "v1", "(pointer uint64)"],
    [247, "v1", "(pointer uint64)"],
    [282, "v1", "(pointer uint64)"],
    [291, "v1", "(pointer uint64)"],
    [324, "v1", "(pointer uint64)"],
    [334, "v1", "(pointer uint64)"]
  ],

  "default-buffer-init": [
    [[8, 15], "a1", "dma-gif-packet"],
    [[18, 24], "a1", "gs-gif-tag"],
    [29, "a1", "(pointer gs-alpha)"],
    [31, "a1", "(pointer gs-reg64)"],
    [33, "a1", "(pointer gs-zbuf)"],
    [35, "a1", "(pointer gs-reg64)"],
    [37, "a1", "(pointer gs-test)"],
    [39, "a1", "(pointer gs-reg64)"],
    [40, "a1", "(pointer uint64)"],
    [42, "a1", "(pointer gs-reg64)"],
    [44, "a1", "(pointer gs-clamp)"],
    [46, "a1", "(pointer gs-reg64)"],
    [48, "a1", "(pointer gs-tex1)"],
    [50, "a1", "(pointer gs-reg64)"],
    [53, "a1", "(pointer gs-texa)"],
    [55, "a1", "(pointer gs-reg64)"],
    [57, "a1", "(pointer gs-texclut)"],
    [59, "a1", "(pointer gs-reg64)"],
    [61, "a1", "(pointer gs-fogcol)"],
    [63, "a1", "(pointer gs-reg64)"],
    [[69, 72], "a0", "dma-packet"]
  ],

  // LEVEL
  "lookup-level-info": [
    [3, "a1", "symbol"],
    [[4, 16], "a1", "level-load-info"]
  ],

  // DISPLAY
  "put-display-alpha-env": [[[0, 5], "v1", "gs-bank"]],

  "(method 13 profile-bar)": [
    [[27, 43], "t2", "dma-packet"],
    [[46, 56], "t2", "gs-gif-tag"],
    [[65, 67], "t3", "(pointer gs-prim)"],
    [67, "t3", "(pointer uint64)"],
    [79, "t3", "(pointer gs-xyzf)"],
    [110, "t2", "(pointer gs-xyzf)"]
  ],

  "draw-sprite2d-xy": [
    [[41, 45], "a3", "dma-packet"],
    [[51, 54], "a3", "gs-gif-tag"],
    [59, "a3", "(pointer gs-prim)"],
    [61, "a3", "(pointer gs-rgbaq)"],
    [72, "a3", "(pointer gs-xyzf)"],
    [97, "a3", "(pointer gs-xyzf)"],
    [[106, 117], "v1", "(pointer dma-tag)"],
    [109, "a2", "dma-tag"]
  ],

  "draw-quad2d": [
    [[22, 28], "t1", "dma-packet"],
    [[31, 37], "t1", "gs-gif-tag"],
    [42, "t1", "(pointer gs-prim)"],
    [44, "t1", "(pointer gs-rgbaq)"],
    [52, "t1", "(pointer gs-xyzf)"],
    [54, "t1", "(pointer gs-rgbaq)"],
    [67, "t1", "(pointer gs-xyzf)"],
    [69, "t1", "(pointer gs-rgbaq)"],
    [86, "t1", "(pointer gs-xyzf)"],
    [88, "t1", "(pointer gs-rgbaq)"],
    [110, "t1", "(pointer gs-xyzf)"],
    [111, "t1", "(pointer uint64)"],
    [[120, 131], "v1", "(pointer dma-tag)"],
    [123, "a2", "dma-tag"]
  ],

  "set-display-gs-state": [
    [[3, 10], "t3", "dma-packet"],
    [[13, 19], "t3", "gs-gif-tag"],
    [30, "t3", "(pointer gs-scissor)"],
    [32, "t3", "(pointer gs-reg64)"],
    [33, "t3", "(pointer gs-xy-offset)"],
    [35, "t3", "(pointer gs-reg64)"],
    [46, "t3", "(pointer gs-frame)"],
    [48, "t3", "(pointer gs-reg64)"],
    [50, "t3", "(pointer gs-test)"],
    [52, "t3", "(pointer gs-reg64)"],
    [54, "t3", "(pointer gs-texa)"],
    [56, "t3", "(pointer gs-reg64)"],
    [58, "t3", "(pointer gs-zbuf)"],
    [60, "t3", "(pointer gs-reg64)"],
    [61, "t3", "(pointer uint64)"],
    [63, "t3", "(pointer gs-reg64)"]
  ],

  "set-display-gs-state-offset": [
    [[3, 10], "t5", "dma-packet"],
    [[13, 19], "t5", "gs-gif-tag"],
    [30, "t5", "(pointer gs-scissor)"],
    [32, "t5", "(pointer gs-reg64)"],
    [40, "t5", "(pointer gs-xy-offset)"],
    [42, "t5", "(pointer gs-reg64)"],
    [53, "t5", "(pointer gs-frame)"],
    [55, "t5", "(pointer gs-reg64)"],
    [57, "t5", "(pointer gs-test)"],
    [59, "t5", "(pointer gs-reg64)"],
    [61, "t5", "(pointer gs-texa)"],
    [63, "t5", "(pointer gs-reg64)"],
    [65, "t5", "(pointer gs-zbuf)"],
    [67, "t5", "(pointer gs-reg64)"],
    [68, "t5", "(pointer uint64)"],
    [70, "t5", "(pointer gs-reg64)"]
  ],

  "reset-display-gs-state": [
    [[9, 16], "t0", "dma-packet"],
    [[19, 25], "t0", "gs-gif-tag"],
    [34, "a3", "(pointer gs-scissor)"],
    [36, "a3", "(pointer gs-reg64)"],
    [44, "a3", "(pointer gs-xy-offset)"],
    [46, "a3", "(pointer gs-reg64)"],
    [51, "a3", "(pointer gs-frame)"],
    [53, "a3", "(pointer gs-reg64)"],

    [55, "a3", "(pointer gs-test)"],
    [57, "a3", "(pointer gs-reg64)"],
    [60, "a3", "(pointer gs-texa)"],
    [62, "a3", "(pointer gs-reg64)"],
    [64, "a3", "(pointer gs-zbuf)"],
    [66, "a3", "(pointer gs-reg64)"],
    [67, "a3", "(pointer uint64)"],
    [69, "a3", "(pointer gs-reg64)"]
  ],

  "(method 9 connection)": [[8, "a0", "pointer"]],

  "(method 10 connection)": [[8, "a0", "pointer"]],

  "(method 0 engine)": [[39, "v0", "pointer"]],

  "(method 12 engine)": [[[5, 16], "s4", "connection"]],

  "(method 13 engine)": [[[5, 24], "s4", "connection"]],

  "(method 15 engine)": [[[0, 36], "v1", "connection"]],

  "(method 19 engine)": [[8, "a0", "connection"]],

  "(method 20 engine)": [[8, "a0", "connection"]],

  "gs-set-default-store-image": [
    [9, "t4", "gif-tag64"],
    [9, "v1", "gif-tag-regs"]
  ],

  "dma-buffer-add-ref-texture": [
    [[25, 29], "a3", "dma-packet"],
    [[32, 44], "a3", "gs-gif-tag"],
    [[47, 62], "a2", "dma-packet"]
  ],

  "(method 11 level)": [
    [[13, 18], "a1", "dma-packet"],
    //[19, "a0", "(pointer uint32)"],
    [[20, 26], "a0", "dma-packet"],

    [[50, 55], "a1", "dma-packet"],
    // [56, "a0", "(pointer uint32)"],
    [[60, 63], "a0", "dma-packet"],

    [[87, 92], "a1", "dma-packet"],
    // [93, "a0", "(pointer uint32)"],
    [[97, 100], "a0", "dma-packet"],

    [[124, 129], "a1", "dma-packet"],
    // [130, "a0", "(pointer uint32)"],
    [[134, 137], "a0", "dma-packet"],

    [[162, 167], "a1", "dma-packet"],
    // [168, "a0", "(pointer uint32)"],
    [[172, 175], "a0", "dma-packet"],

    [[199, 204], "a1", "dma-packet"],
    // [205, "a0", "(pointer uint32)"],
    [[209, 212], "a0", "dma-packet"],

    [[236, 241], "a1", "dma-packet"],
    // [242, "a0", "(pointer uint32)"],
    [[246, 249], "a0", "dma-packet"],

    [[273, 278], "a1", "dma-packet"],
    // [279, "a0", "(pointer uint32)"],
    [[283, 286], "a0", "dma-packet"]
  ],

  "(method 14 texture-page)": [
    [[18, 22], "a0", "dma-packet"],
    [[28, 31], "a0", "gs-gif-tag"],
    [36, "a0", "(pointer uint64)"],
    [38, "a0", "(pointer gs-reg64)"],
    [[44, 45], "a0", "dma-packet"],
    [45, "a0", "(pointer uint64)"]
  ],

  "(method 13 texture-page)": [
    [[45, 49], "a0", "dma-packet"],
    [[55, 58], "a0", "gs-gif-tag"],
    [67, "a0", "(pointer gs-bitbltbuf)"],
    [69, "a0", "(pointer gs-reg64)"],
    [70, "a0", "(pointer gs-trxpos)"],
    [72, "a0", "(pointer gs-reg64)"],
    [76, "a0", "(pointer gs-trxreg)"],
    [78, "a0", "(pointer gs-reg64)"],
    [79, "a0", "(pointer gs-trxdir)"],
    [81, "a0", "(pointer gs-reg64)"]
  ],

  "link-texture-by-id": [[51, "s5", "uint"]],

  "adgif-shader-login-fast": [[57, "gp", "uint"]],

  "adgif-shader-login-no-remap-fast": [[52, "a0", "uint"]],

  "(method 9 texture-page-dir)": [[[27, 31], "t3", "adgif-shader"]],

  "adgif-shader<-texture-simple!": [[5, "v1", "uint"]],

  "display-frame-start": [[4, "v1", "(pointer uint32)"]],

  "display-loop": [
    [152, "v1", "(pointer int32)"],
    [157, "a0", "(pointer process-drawable)"]
  ],

  "load-game-text-info": [[4, "v1", "game-text-info"]],

  "texture-relocate": [
    [[17, 21], "t4", "dma-packet"],
    [[27, 30], "t4", "gs-gif-tag"],
    [60, "t4", "(pointer gs-bitbltbuf)"],
    [62, "t4", "(pointer gs-reg64)"],
    [63, "t4", "(pointer gs-trxpos)"],
    [65, "t4", "(pointer gs-reg64)"],
    [71, "t4", "(pointer gs-trxreg)"],
    [73, "t4", "(pointer gs-reg64)"],
    [75, "t4", "(pointer gs-trxdir)"],
    [77, "t4", "(pointer gs-reg64)"],
    [[98, 102], "a2", "dma-packet"],
    [[108, 111], "a2", "gs-gif-tag"],

    [132, "a2", "(pointer gs-bitbltbuf)"],
    [134, "a2", "(pointer gs-reg64)"],
    [135, "a2", "(pointer gs-trxpos)"],
    [137, "a2", "(pointer gs-reg64)"],
    [139, "a2", "(pointer gs-trxreg)"],
    [141, "a2", "(pointer gs-reg64)"],
    [143, "a2", "(pointer gs-trxdir)"],
    [145, "a2", "(pointer gs-reg64)"],

    [[157, 161], "a2", "dma-packet"],
    [[167, 170], "a2", "gs-gif-tag"],
    [191, "a2", "(pointer gs-bitbltbuf)"],
    [193, "a2", "(pointer gs-reg64)"],
    [194, "a2", "(pointer gs-trxpos)"],
    [196, "a2", "(pointer gs-reg64)"],
    [198, "a2", "(pointer gs-trxreg)"],
    [200, "a2", "(pointer gs-reg64)"],
    [202, "a2", "(pointer gs-trxdir)"],
    [204, "a2", "(pointer gs-reg64)"]
  ],

  "(method 11 texture-pool)": [
    [[119, 123], "a0", "dma-packet"],
    [[129, 132], "a0", "gs-gif-tag"],
    [137, "a0", "(pointer uint64)"],
    [139, "a0", "(pointer gs-reg64)"],
    [145, "a0", "dma-packet"],
    [146, "a0", "(pointer uint64)"]
  ],

  "texture-page-login": [[[34, 45], "s2", "texture-page"]],

  "upload-vram-data": [
    [[9, 15], "a0", "dma-packet"],
    [[18, 24], "a0", "gs-gif-tag"],
    [33, "a0", "(pointer gs-bitbltbuf)"],
    [35, "a0", "(pointer gs-reg64)"],
    [36, "a0", "(pointer gs-trxpos)"],
    [38, "a0", "(pointer gs-reg64)"],
    [42, "a0", "(pointer gs-trxreg)"],
    [44, "a0", "(pointer gs-reg64)"],
    [45, "a0", "(pointer gs-trxdir)"],
    [47, "a0", "(pointer gs-reg64)"]
  ],

  "texture-page-dir-inspect": [[[133, 136], "v1", "adgif-shader"]],

  "upload-vram-pages": [
    [[135, 140], "a0", "dma-packet"],
    [[144, 149], "a0", "gs-gif-tag"],
    [[155, 157], "a0", "(pointer gs-reg64)"],
    [154, "a0", "(pointer uint64)"],
    [[162, 165], "v1", "dma-packet"]
  ],

  "upload-vram-pages-pris": [
    [[128, 134], "a0", "dma-packet"],
    [[137, 143], "a0", "gs-gif-tag"],
    [148, "a0", "(pointer uint64)"],
    [150, "a0", "(pointer gs-reg64)"],
    [[154, 159], "v1", "dma-packet"]
  ],

  // RES
  "(method 19 res-lump)": [
    [46, "t2", "(pointer uint64)"],
    [100, "t3", "(pointer uint64)"],
    [184, "t5", "(pointer uint64)"],
    [64, "t6", "(pointer uint64)"]
  ],
  "(method 16 res-lump)": [
    [22, "t1", "(pointer uint64)"],
    [29, "t2", "(pointer uint64)"]
  ],
  "(method 18 res-lump)": [["_stack_", 16, "object"]],
  "(method 21 res-lump)": [
    ["_stack_", 16, "res-tag"],
    ["_stack_", 32, "res-tag"]
  ],

  "(method 15 sync-info)": [
    ["_stack_", 16, "res-tag"],
    [[19, 24], "v1", "(pointer float)"]
  ],

  "(method 15 sync-info-eased)": [
    ["_stack_", 16, "res-tag"],
    [[44, 49], "v1", "(pointer float)"],
    [[26, 35], "v1", "(pointer float)"]
  ],

  "(method 15 sync-info-paused)": [
    ["_stack_", 16, "res-tag"],
    [[44, 49], "v1", "(pointer float)"],
    [[26, 35], "v1", "(pointer float)"]
  ],

  "(method 15 res-lump)": [[132, "s5", "res-tag-pair"]],

  "(method 17 res-lump)": [[22, "s4", "(pointer pointer)"]],

  "(method 20 res-lump)": [[331, "a3", "(inline-array vector)"]],

  "(method 8 res-lump)": [
    [215, "s0", "array"],
    [[0, 100], "s0", "basic"],
    [[102, 120], "s0", "basic"],
    [[147, 150], "s0", "collide-mesh"],
    [[157, 200], "s0", "(array object)"],
    //[[197, 199], "s0", "(array basic)"],
    //[[236, 240], "a0", "basic"]
    [235, "s0", "basic"]
  ],

  // SHADOW-CPU-H
  "(method 10 shadow-control)": [[1, "v1", "int"]],

  // FACT-H
  "(method 0 fact-info-enemy)": [
    [[3, 92], "gp", "fact-info-enemy"],
    [16, "v0", "float"],
    [28, "v0", "float"],
    [40, "v0", "float"],
    [52, "v0", "float"],
    [64, "v0", "float"],
    [76, "v0", "float"],
    [88, "v0", "float"]
  ],

  "(method 0 fact-info)": [
    [81, "v0", "float"],
    //[16, "t9", "(function string none)"],
    ["_stack_", 16, "res-tag"],
    [[32, 43], "v1", "(pointer int32)"],
    [86, "gp", "fact-info"]
  ],

  "(method 0 fact-info-target)": [[[3, 20], "gp", "fact-info-target"]],

  "(method 0 align-control)": [[[14, 18], "v0", "align-control"]],

  "str-load": [[[20, 36], "s2", "load-chunk-msg"]],

  "str-load-status": [
    [[18, 22], "v1", "load-chunk-msg"],
    [26, "v1", "load-chunk-msg"]
  ],

  "str-play-async": [[[8, 16], "s4", "load-chunk-msg"]],

  "str-play-stop": [[[7, 14], "s5", "load-chunk-msg"]],

  "str-play-queue": [[[19, 27], "s5", "load-chunk-msg"]],

  "str-ambient-play": [[[7, 15], "s5", "load-chunk-msg"]],

  "str-ambient-stop": [[[7, 16], "s5", "load-chunk-msg"]],

  "dgo-load-begin": [[[21, 40], "s2", "load-dgo-msg"]],

  "dgo-load-get-next": [[[14, 31], "v1", "load-dgo-msg"]],

  "dgo-load-continue": [[[5, 21], "gp", "load-dgo-msg"]],

  "string->sound-name": [[[2, 18], "a1", "(pointer uint8)"]],

  "ramdisk-load": [[[8, 12], "v1", "ramdisk-rpc-load"]],

  "(method 3 generic-tie-interp-point)": [[15, "gp", "(pointer uint128)"]],

  "ripple-find-height": [[[22, 72], "s4", "mei-ripple"]],

  "(method 0 collide-shape-prim-sphere)": [
    [[4, 8], "v0", "collide-shape-prim-sphere"]
  ],
  "(method 0 collide-shape-prim-mesh)": [
    [[6, 11], "v0", "collide-shape-prim-mesh"]
  ],
  "(method 0 collide-shape-prim-group)": [
    [[11, 18], "v0", "collide-shape-prim-group"]
  ],

  "entity-actor-count": [["_stack_", 16, "res-tag"]],

  "entity-actor-lookup": [
    ["_stack_", 16, "res-tag"],
    [[10, 33], "v1", "(pointer uint32)"]
  ],

  "(method 11 joint-mod)": [
    [15, "s3", "process-drawable"],
    [[26, 66], "s3", "fact-info-enemy"]
  ],

  "joint-mod-look-at-handler": [[[2, 254], "gp", "joint-mod"]],

  "joint-mod-world-look-at-handler": [[[0, 254], "gp", "joint-mod"]],

  "joint-mod-rotate-handler": [[[2, 77], "s4", "joint-mod"]],

  "joint-mod-joint-set-handler": [[[2, 13], "s4", "joint-mod"]],

  "joint-mod-joint-set*-handler": [[[2, 31], "s5", "joint-mod"]],
  "joint-mod-wheel-callback": [[[2, 63], "s4", "joint-mod-wheel"]],
  "joint-mod-set-local-callback": [[[0, 23], "v1", "joint-mod-set-local"]],
  "joint-mod-set-world-callback": [[[0, 23], "v1", "joint-mod-set-world"]],
  "joint-mod-blend-local-callback": [[[2, 63], "gp", "joint-mod-blend-local"]],
  "joint-mod-spinner-callback": [[[2, 63], "gp", "joint-mod-spinner"]],

  "(method 11 touching-prims-entry-pool)": [
    [[0, 8], "v1", "touching-prims-entry"],
    [8, "v1", "pointer"],
    [[9, 11], "v1", "touching-prims-entry"],
    [[1, 20], "a1", "touching-prims-entry"]
  ],

  "(method 0 touching-list)": [[[6, 9], "v0", "touching-list"]],

  "num-func-chan": [[8, "v1", "joint-control-channel"]],

  "shrubbery-login-post-texture": [
    //[[13, 41], "a3", "qword"],
    // [[13, 41], "a2", "qword"]
    [[13, 15], "a3", "qword"],
    [16, "a3", "pointer"],
    [24, "a3", "pointer"],
    [[17, 23], "a3", "qword"],
    [[13, 23], "a1", "qword"],
    [14, "a2", "qword"],
    [[27, 29], "a3", "qword"],
    [[27, 29], "a1", "qword"],
    [[35, 37], "a3", "qword"],
    [[35, 37], "a2", "qword"]
  ],

  "(method 3 sparticle-cpuinfo)": [[106, "f0", "float"]],

  "camera-teleport-to-entity": [[9, "a0", "transform"]],

  "add-debug-sphere-from-table": [[[9, 18], "s1", "(inline-array vector)"]],

  "(method 14 actor-link-info)": [[5, "v1", "entity-links"]],
  "(method 15 actor-link-info)": [[5, "v1", "entity-links"]],

  "(method 23 actor-link-info)": [[4, "v1", "entity-links"]],
  "(method 24 actor-link-info)": [[4, "v1", "entity-links"]],
  "(method 9 actor-link-info)": [[[0, 36], "s3", "entity-actor"]],
  "alt-actor-list-subtask-incomplete-count": [[19, "a0", "entity-links"]],
  "actor-link-dead-hook": [[1, "v1", "entity-links"]],

  "check-irx-version": [[[6, 37], "gp", "sound-rpc-get-irx-version"]],
  "sound-bank-load": [[[9, 11], "v1", "sound-rpc-load-bank"]],
  "sound-bank-unload": [[[7, 9], "v1", "sound-rpc-unload-bank"]],
  "sound-music-load": [[[7, 9], "v1", "sound-rpc-load-music"]],
  "sound-music-unload": [[6, "v1", "sound-rpc-unload-music"]],
  "sound-reload-info": [[6, "v1", "sound-rpc-reload-info"]],
  "set-language": [[[10, 12], "v1", "sound-rpc-set-language"]],
  "list-sounds": [[6, "v1", "sound-rpc-list-sounds"]],
  "sound-set-volume": [[[6, 13], "v1", "sound-rpc-set-master-volume"]],
  "sound-set-reverb": [[[8, 21], "v1", "sound-rpc-set-reverb"]],
  "sound-set-ear-trans": [[[7, 20], "gp", "sound-rpc-set-ear-trans"]],
  "sound-play-by-name": [
    [[13, 45], "s5", "sound-rpc-play"],
    [[22, 39], "s3", "process-drawable"]
  ],
  "sound-play-by-spec": [
    [[9, 54], "s5", "sound-rpc-play"],
    [[31, 47], "s3", "process-drawable"]
  ],
  "sound-pause": [[[5, 7], "v1", "sound-rpc-pause-sound"]],
  "sound-stop": [[[5, 7], "v1", "sound-rpc-stop-sound"]],
  "sound-continue": [[[5, 7], "v1", "sound-rpc-continue-sound"]],
  "sound-group-pause": [[[5, 7], "v1", "sound-rpc-pause-group"]],
  "sound-group-stop": [[[5, 7], "v1", "sound-rpc-stop-group"]],
  "sound-group-continue": [[[5, 7], "v1", "sound-rpc-continue-group"]],
  "sound-set-falloff-curve": [[[7, 19], "v1", "sound-rpc-set-falloff-curve"]],
  "sound-set-sound-falloff": [[[8, 13], "v1", "sound-rpc-set-sound-falloff"]],
  "sound-set-flava": [[[5, 7], "v1", "sound-rpc-set-flava"]],
  "(method 0 ambient-sound)": [
    [136, "v1", "sound-spec"],
    [143, "v1", "sound-spec"],
    [140, "v1", "sound-spec"],
    [147, "v1", "sound-spec"],
    ["_stack_", 16, "sound-spec"],
    ["_stack_", 32, "sound-name"],
    ["_stack_", 48, "(pointer float)"],
    ["_stack_", 52, "sound-play-parms"],
    ["_stack_", 64, "res-tag"]
  ],
  "(method 11 ambient-sound)": [
    [[18, 31], "s4", "process-drawable"],
    [[12, 44], "gp", "sound-rpc-set-param"]
  ],
  "(method 12 ambient-sound)": [[[8, 20], "v1", "sound-rpc-set-param"]],
  "sound-buffer-dump": [[[14, 25], "s3", "sound-rpc-play"]],
  "actor-link-subtask-complete-hook": [[1, "v1", "entity-links"]],

  "(method 0 vol-control)": [
    [30, "s5", "res-lump"],
    [36, "s5", "res-lump"],
    [58, "s5", "res-lump"],
    [62, "s5", "res-lump"],
    [85, "s5", "res-lump"],
    [91, "s5", "res-lump"],
    [113, "s5", "res-lump"],
    [117, "s5", "res-lump"]
  ],

  "point-in-air-box?": [[5, "f1", "float"]],

  "(method 3 air-box)": [
    [16, "f0", "float"],
    [22, "f0", "float"],
    [28, "f0", "float"]
  ],

  "joint-anim-inspect-elt": [
    [9, "gp", "joint-anim-matrix"],
    [26, "gp", "joint-anim-transformq"]
  ],
  "(method 12 art-group)": [[13, "a0", "art-joint-anim"]],

  "(method 0 path-control)": [["_stack_", 16, "res-tag"]],

  "(method 0 curve-control)": [[[13, 55], "s3", "entity"]],

  "nav-mesh-connect": [
    [[4, 15], "s2", "entity-actor"],
    [19, "v1", "entity"],
    [20, "v1", "entity-links"],
    [72, "v1", "entity"],
    [73, "v1", "entity-links"],
    [76, "a0", "entity"],
    [77, "a0", "entity-links"]
  ],

  "add-debug-point": [
    [125, "a3", "pointer"],
    [[27, 144], "a0", "(pointer uint64)"],
    [[147, 150], "a0", "dma-packet"],
    [[31, 35], "a3", "dma-packet"],
    [[41, 44], "a3", "gs-gif-tag"],
    [[61, 65], "a3", "vector4w-2"],
    [[81, 85], "a3", "vector4w-2"],
    [[98, 102], "a3", "vector4w-2"],
    [[118, 122], "a1", "vector4w-2"]
  ],
  "internal-draw-debug-line": [
    [[95, 101], "a3", "dma-packet"],
    [[104, 110], "a3", "gs-gif-tag"],
    [[212, 225], "a1", "(inline-array vector4w-2)"],
    [228, "a3", "pointer"],
    [[93, 246], "a0", "(pointer uint64)"],
    [[250, 253], "a0", "dma-packet"],
    [[3, 158], "s2", "rgba"],
    [[5, 204], "s5", "rgba"]
  ],
  "add-debug-flat-triangle": [
    [[55, 61], "a3", "dma-packet"],
    [[64, 70], "a3", "gs-gif-tag"],
    [[93, 112], "a3", "(inline-array vector4w-3)"],
    [[53, 133], "a0", "(pointer uint64)"],
    [115, "a1", "pointer"],
    [[135, 140], "a0", "dma-packet"]
  ],
  "add-debug-line2d": [
    [[58, 64], "a2", "dma-packet"],
    [[67, 73], "a2", "gs-gif-tag"],
    [[76, 81], "a2", "(inline-array vector4w)"],
    [[84, 89], "a2", "(inline-array vector4w)"],
    [[56, 110], "a0", "(pointer uint64)"],
    [92, "a1", "pointer"],
    [[112, 117], "v1", "dma-packet"]
  ],
  "debug-percent-bar": [[[32, 43], "v1", "dma-packet"]],
  "debug-pad-display": [[[70, 75], "v1", "dma-packet"]],
  "internal-draw-debug-text-3d": [[[54, 59], "v1", "dma-packet"]],
  "drawable-frag-count": [[[14, 20], "s5", "drawable-group"]],

  "generic-init-buffers": [
    [[39, 44], "v1", "dma-packet"],
    [25, "s5", "gs-zbuf"],
    [32, "gp", "gs-zbuf"]
  ],

  "(method 13 drawable-inline-array-collide-fragment)": [
    [[1, 5], "v1", "collide-fragment"]
  ],

  "(method 12 drawable-inline-array-collide-fragment)": [
    [[1, 5], "v1", "collide-fragment"]
  ],

  "(method 11 drawable-inline-array-collide-fragment)": [
    [[1, 5], "v1", "collide-fragment"]
  ],

  "main-cheats": [
    [1221, "t9", "(function cpu-thread function none)"],
    [[1123, 1126], "v1", "dma-packet"]
  ],
  "on": [[33, "t9", "(function cpu-thread function none)"]],

  "bg": [[37, "a0", "symbol"]],

  "start": [[27, "t9", "(function process function symbol object)"]],

  "level-update-after-load": [
    [[29, 55], "s2", "drawable-tree"],
    [[121, 146], "s1", "drawable-inline-array-tfrag"],
    [[150, 151], "s1", "drawable-tree-instance-tie"]
  ],

  "(method 11 setting-control)": [[[3, 25], "s4", "connection"]],

  "(method 9 setting-data)": [
    [[4, 345], "s3", "connection"],
    [[9, 12], "v1", "symbol"],
    [[14, 17], "v1", "symbol"],
    [[19, 22], "v1", "symbol"],
    [[24, 27], "v1", "symbol"],
    [[29, 32], "v1", "symbol"],
    [[33, 35], "a0", "int"],
    [[40, 45], "a0", "uint"],
    [[47, 49], "v1", "int"],
    [[68, 71], "v1", "symbol"],
    [[72, 78], "v1", "float"],
    [[80, 83], "v1", "float"],
    [[87, 90], "v1", "symbol"],
    [[91, 97], "v1", "float"],
    [[99, 102], "v1", "float"],
    [[106, 109], "v1", "symbol"],
    [[110, 116], "v1", "float"],
    [[118, 121], "v1", "float"],
    [[125, 128], "v1", "symbol"],
    [[129, 135], "v1", "float"],
    [[137, 140], "v1", "float"],
    [[144, 147], "v1", "symbol"],
    [[148, 154], "v1", "float"],
    [[156, 159], "v1", "float"],
    [[163, 166], "v1", "symbol"],
    [[167, 173], "v1", "float"],
    [[175, 178], "v1", "float"],
    [[182, 185], "v1", "symbol"],
    [[186, 192], "v1", "float"],
    [[194, 197], "v1", "float"],
    [[201, 204], "v1", "symbol"],
    [[205, 211], "v1", "float"],
    [[213, 216], "v1", "float"],
    [[220, 223], "v1", "float"],
    [[224, 226], "v1", "int"],
    [[226, 229], "v1", "float"],
    [[233, 236], "v1", "float"],
    [[240, 243], "v1", "float"],
    [[247, 250], "v1", "float"],
    [[254, 257], "v1", "float"],
    [[261, 264], "v1", "float"],
    [[268, 271], "v1", "float"],
    [[275, 277], "v1", "int"],
    [[280, 282], "v1", "symbol"],
    [[285, 287], "v1", "symbol"],
    [[290, 293], "v1", "symbol"],
    [[295, 298], "v1", "symbol"],
    [[300, 303], "v1", "symbol"],
    [[305, 308], "v1", "(pointer progress)"],
    [[310, 313], "v1", "(pointer progress)"],
    [[315, 318], "v1", "(pointer progress)"],
    [[325, 328], "v1", "(pointer progress)"],
    [[330, 333], "v1", "symbol"],
    [[334, 337], "a0", "int"],
    [[341, 344], "a0", "uint"]
  ],

  "(method 12 level)": [[151, "a0", "symbol"]],
  "(method 26 level-group)": [[[65, 96], "v0", "level"]],
  "update-sound-banks": [[[21, 52], "t0", "symbol"]],
  "(method 16 level-group)": [
    [[122, 146], "s1", "continue-point"],
    [[115, 154], "s3", "continue-point"]
  ],
  "(method 20 level)": [[[43, 45], "s3", "ramdisk-rpc-fill"]],

  "(anon-function 29 process-drawable)": [
    [[0, 99999], "s6", "process-drawable"]
  ],
  //"bg": [[[25, 52], "a0", "string"]],

  "(anon-function 29 process-drawable)": [[[0, 999], "s6", "process-drawable"]],
  "ja-done?": [[[0, 999], "s6", "process-drawable"]],
  "ja-min?": [[[0, 999], "s6", "process-drawable"]],
  "ja-max?": [[[0, 999], "s6", "process-drawable"]],
  "ja-num-frames": [[[0, 999], "s6", "process-drawable"]],
  "ja-frame-num": [[[0, 999], "s6", "process-drawable"]],
  "ja-aframe-num": [[[0, 999], "s6", "process-drawable"]],
  "ja-aframe": [[[0, 999], "s6", "process-drawable"]],
  "ja-step": [[[0, 999], "s6", "process-drawable"]],
  "ja-channel-set!": [[[0, 999], "s6", "process-drawable"]],
  "ja-channel-push!": [[[0, 999], "s6", "process-drawable"]],
  "ja-group-size": [[[0, 999], "s6", "process-drawable"]],
  "ja-eval": [[[0, 999], "s6", "process-drawable"]],
  "ja-blend-eval": [[[0, 999], "s6", "process-drawable"]],
  "ja-post": [
    [[0, 999], "s6", "process-drawable"],
    [54, "a1", "process"]
  ],
  "transform-post": [[[0, 999], "s6", "process-drawable"]],
  "rider-trans": [[[0, 999], "s6", "process-drawable"]],
  "rider-post": [[[0, 999], "s6", "process-drawable"]],
  "pusher-post": [[[0, 999], "s6", "process-drawable"]],
  "process-drawable-delay-player": [[[0, 999], "s6", "process-drawable"]],
  "init-target": [[[0, 999], "s6", "target"]],

  "upload-generic-shrub": [
    [[3, 13], "t0", "dma-packet"],
    [[15, 26], "v1", "matrix"],
    [[31, 44], "t0", "vector4w-2"],
    [[47, 71], "t0", "dma-packet"],
    [[74, 98], "a2", "dma-packet"],
    [[101, 125], "a2", "dma-packet"],
    [[128, 152], "a2", "dma-packet"],
    [[157, 162], "a1", "dma-packet"]
  ],

  "(top-level-login task-control)": [[165, "v1", "symbol"]],

  "task-control-reset": [
    [[7, 13], "a0", "task-control"],
    [[17, 21], "a0", "task-control"]
  ],

  "(anon-function 494 task-control)": [[32, "v0", "float"]],
  "(anon-function 493 task-control)": [[32, "v0", "float"]],
  "(anon-function 480 task-control)": [[13, "v0", "float"]],
  "(anon-function 477 task-control)": [[38, "v0", "float"]],
  "(anon-function 476 task-control)": [[38, "v0", "float"]],
  "(anon-function 475 task-control)": [
    [37, "v0", "float"],
    [81, "v0", "float"]
  ],
  "(anon-function 474 task-control)": [
    [37, "v0", "float"],
    [81, "v0", "float"]
  ],
  "(anon-function 426 task-control)": [[32, "v0", "float"]],
  "(anon-function 425 task-control)": [[32, "v0", "float"]],
  "(anon-function 415 task-control)": [[32, "v0", "float"]],
  "(anon-function 414 task-control)": [[32, "v0", "float"]],
  "(anon-function 365 task-control)": [[32, "v0", "float"]],
  "(anon-function 364 task-control)": [[32, "v0", "float"]],
  "(anon-function 363 task-control)": [[32, "v0", "float"]],
  "(anon-function 362 task-control)": [[32, "v0", "float"]],
  "(anon-function 337 task-control)": [[32, "v0", "float"]],
  "(anon-function 336 task-control)": [[32, "v0", "float"]],
  "(anon-function 227 task-control)": [
    [[14, 16], "t9", "(function process event-message-block float)"]
  ],
  "(anon-function 286 task-control)": [
    [[14, 16], "t9", "(function process event-message-block float)"]
  ],
  "(anon-function 366 task-control)": [
    [[14, 16], "t9", "(function process event-message-block float)"]
  ],
  "(anon-function 367 task-control)": [
    [[14, 16], "t9", "(function process event-message-block float)"]
  ],
  "(anon-function 368 task-control)": [
    [[14, 16], "t9", "(function process event-message-block float)"]
  ],
  "(anon-function 369 task-control)": [
    [[14, 16], "t9", "(function process event-message-block float)"]
  ],
  "(anon-function 380 task-control)": [
    [[14, 16], "t9", "(function process event-message-block float)"]
  ],
  "(anon-function 383 task-control)": [
    [[14, 16], "t9", "(function process event-message-block float)"]
  ],
  "(anon-function 390 task-control)": [
    [[14, 16], "t9", "(function process event-message-block float)"]
  ],
  "(anon-function 393 task-control)": [
    [[14, 16], "t9", "(function process event-message-block float)"]
  ],
  "(anon-function 400 task-control)": [
    [[14, 16], "t9", "(function process event-message-block float)"]
  ],
  "(anon-function 403 task-control)": [
    [[14, 16], "t9", "(function process event-message-block float)"]
  ],
  "(anon-function 435 task-control)": [
    [[14, 16], "t9", "(function process event-message-block float)"]
  ],
  "(anon-function 445 task-control)": [
    [[14, 16], "t9", "(function process event-message-block float)"]
  ],
  "(anon-function 455 task-control)": [
    [[14, 16], "t9", "(function process event-message-block float)"]
  ],
  "(anon-function 38 task-control)": [[13, "v0", "float"]],
  "(anon-function 28 task-control)": [[13, "v0", "float"]],

  "(method 18 game-info)": [
    [4, "v1", "symbol"],
    [5, "v1", "level-load-info"],
    [10, "s3", "continue-point"]
  ],

  "(method 9 game-info)": [
    [
      [270, 286],
      "s2",
      "(function cpu-thread function object object object object pointer)"
    ]
  ],

  "(method 25 game-info)": [
    [4, "v1", "game-save-tag"],
    [53, "v1", "pointer"],
    [[7, 53], "v1", "game-save-tag"],
    [[72, 138], "s4", "game-save-tag"],
    [154, "s4", "pointer"],
    [[166, 205], "s4", "game-save-tag"],
    [206, "s4", "pointer"],
    [498, "s4", "pointer"],
    [207, "a1", "(pointer uint8)"],
    [[219, 220], "s4", "game-save-tag"],
    [223, "s4", "pointer"],
    [224, "a1", "(pointer uint8)"],
    [[235, 236], "s4", "game-save-tag"],
    [249, "s4", "pointer"],
    [[261, 262], "s4", "game-save-tag"],
    [275, "s4", "pointer"],
    [293, "s4", "game-save-tag"],
    [302, "s4", "pointer"],
    [303, "a2", "(pointer uint8)"],
    [315, "s4", "game-save-tag"],
    [319, "s4", "pointer"],
    [343, "v1", "(pointer uint8)"],
    [352, "v1", "(pointer uint8)"],
    [[360, 420], "s4", "game-save-tag"],
    [423, "s4", "pointer"],
    [424, "a1", "(pointer uint8)"],
    [436, "s4", "game-save-tag"],
    [440, "s4", "pointer"],
    [456, "s4", "game-save-tag"],
    [460, "s4", "pointer"],
    [476, "s4", "game-save-tag"],
    [480, "s4", "pointer"],
    [[493, 495], "s4", "game-save-tag"]
  ],

  "(method 11 game-save)": [
    [126, "v1", "pointer"],
    [213, "s4", "pointer"],
    [[74, 88], "s4", "game-save-tag"],
    [98, "s4", "pointer"],
    [107, "s4", "game-save-tag"],
    [125, "s4", "(pointer uint8)"],
    [131, "s4", "game-save-tag"],
    [155, "s4", "game-save-tag"],
    [148, "s4", "pointer"],
    [172, "s4", "pointer"],
    [179, "s4", "game-save-tag"],
    [196, "s4", "pointer"],
    [[203, 210], "s4", "game-save-tag"]
  ],

  "drawable-load": [
    [17, "s5", "drawable"],
    [18, "s5", "drawable"],
    [20, "s5", "drawable"],
    [25, "s5", "drawable"],
    [27, "s5", "drawable"]
  ],
  "art-load": [
    [9, "s5", "art"],
    [13, "s5", "art"],
    [15, "s5", "art"]
  ],
  "art-group-load-check": [
    [22, "s3", "art-group"],
    [31, "s3", "art-group"],
    [43, "s3", "art-group"],
    [50, "s3", "art-group"],
    [52, "s3", "art-group"]
  ],
  "(method 13 art-group)": [[16, "s3", "art-joint-anim"]],
  "(method 14 art-group)": [[16, "s3", "art-joint-anim"]],
  "(method 9 external-art-control)": [
    [171, "s4", "external-art-buffer"],
    [172, "s4", "external-art-buffer"],
    [173, "s4", "external-art-buffer"],
    [177, "s4", "external-art-buffer"],
    [183, "s4", "external-art-buffer"],
    [190, "s4", "external-art-buffer"],

    [233, "s4", "spool-anim"],
    [240, "s4", "spool-anim"],
    [243, "s4", "spool-anim"],
    [248, "s4", "spool-anim"],
    [249, "s4", "spool-anim"],
    [253, "s4", "spool-anim"],
    [257, "s4", "spool-anim"]
  ],

  "(method 10 external-art-control)": [[18, "v1", "spool-anim"]],

  "(method 16 external-art-control)": [
    [37, "a0", "process"],
    [17, "s5", "process-drawable"]
  ],

  "ja-play-spooled-anim": [
    [154, "a0", "process"],
    [286, "s2", "art-joint-anim"],
    [294, "s2", "art-joint-anim"],
    [295, "s2", "art-joint-anim"],
    [306, "s2", "art-joint-anim"],
    [320, "s2", "art-joint-anim"],
    [324, "s2", "art-joint-anim"]
  ],

  "(method 11 external-art-control)": [
    [127, "a0", "process"],
    [151, "a0", "process"],
    [168, "a0", "process"],
    [18, "s5", "process-drawable"]
  ],

  "debug-menu-item-var-make-float": [
    [30, "t9", "(function int int float float int)"]
  ],

  "debug-menu-item-var-update-display-str": [
    [[44, 49], "v1", "int"],
    [[61, 69], "v1", "int"]
  ],

  "debug-menu-item-get-max-width": [[[18, 27], "a0", "debug-menu-item-var"]],

  "debug-menu-send-msg": [
    [[3, 14], "s2", "debug-menu-item"],
    [[14, 21], "s2", "debug-menu-item-submenu"]
  ],

  "debug-menu-item-var-joypad-handler": [
    [[39, 42], "a2", "int"],
    [[40, 42], "a3", "int"],
    [41, "t9", "(function int int int int int)"],
    [200, "t9", "(function int int int int int)"],
    [138, "v1", "int"],
    [143, "v1", "int"],
    [[182, 187], "v1", "int"],
    [[182, 187], "a1", "int"],
    [[190, 194], "a0", "int"],
    [[193, 195], "v1", "int"]
  ],

  "debug-menu-find-from-template": [
    [3, "s4", "debug-menu"],
    [[4, 8], "s4", "debug-menu-item"],
    [[41, 44], "s4", "debug-menu-node"],
    [[7, 12], "s5", "debug-menu-item"],
    [23, "s5", "debug-menu-item-submenu"]
  ],

  "debug-menu-func-decode": [[[12, 14], "a0", "symbol"]],

  "dm-cam-render-float": [[[71, 72], "v0", "float"]],

  "build-continue-menu": [[4, "v1", "symbol"]],

  "can-hint-be-played?": [
    [[25, 28], "a0", "level-hint"] // kinda a guess, but its the only process that makes sense
  ],

  "debug-menu-rebuild": [[[4, 13], "a0", "debug-menu-item"]],

  "debug-menu-item-submenu-render": [[[39, 44], "v1", "dma-packet"]],

  "debug-menu-item-function-render": [[[46, 51], "v1", "dma-packet"]],

  "debug-menu-item-flag-render": [[[44, 49], "v1", "dma-packet"]],

  "debug-menu-render": [
    [[45, 48], "v1", "dma-packet"],
    [[106, 110], "v1", "dma-packet"]
  ],

  "debug-menu-item-var-msg": [[64, "t9", "(function int int int int int)"]],

  "debug-menu-item-var-make-int": [
    [21, "t9", "(function int int int int int)"]
  ],

  "calculate-basis-functions-vector!": [
    [[8, 20], "v1", "(pointer float)"],
    [[0, 60], "f1", "float"]
  ],

  "(anon-function 2 memory-usage)": [
    [[171, 415], "s5", "process-drawable"],
    [[212, 213], "v1", "collide-shape"]
  ],

  "(method 8 process-tree)": [
    [31, "v1", "symbol"],
    [6, "a3", "symbol"]
  ],

  "(method 9 align-control)": [
    [[27, 31], "t9", "(function object object object object)"]
  ],

  "(method 8 tie-fragment)": [
    [150, "a0", "(pointer int32)"],
    [[157, 160], "a0", "basic"]
  ],

  "letterbox": [[[29, 33], "v1", "dma-packet"]],

  "blackout": [[[20, 24], "v1", "dma-packet"]],

  "(method 10 external-art-control)": [[18, "v1", "pointer"]],

  "(method 15 load-state)": [
    [31, "t9", "(function int)"],
    [291, "s5", "entity-actor"],
    [370, "s3", "process-drawable"]
  ],

  "yakow-default-event-handler": [
    [27, "a0", "collide-shape"],
    [32, "a0", "collide-shape"]
  ],

  "(method 11 yakow)": [
    [184, "v1", "vector"],
    [186, "v1", "vector"],
    [189, "v1", "vector"]
  ],

  "yakow-post": [
    [114, "a0", "collide-shape-moving"],
    [130, "a0", "collide-shape-moving"]
  ],

  "raw-ray-sphere-intersect": [
    [23, "v1", "float"],
    [36, "v1", "uint"]
  ],

  "(method 0 anim-test-obj)": [
    [9, "s4", "anim-test-obj"],
    [10, "s4", "anim-test-obj"],
    [13, "s4", "anim-test-obj"],
    [15, "s4", "anim-test-obj"]
  ],

  "(method 0 anim-test-sequence)": [
    [8, "s5", "anim-test-sequence"],
    [11, "s5", "anim-test-sequence"],
    [13, "s5", "anim-test-sequence"]
  ],

  "(method 0 anim-test-seq-item)": [
    [8, "v1", "anim-test-seq-item"],
    [10, "v0", "anim-test-seq-item"],
    [11, "v0", "anim-test-seq-item"],
    [14, "v0", "anim-test-seq-item"],
    [17, "v0", "anim-test-seq-item"]
  ],

  "(method 3 anim-tester)": [
    [12, "s5", "anim-test-obj"],
    [15, "s5", "anim-test-obj"],
    [148, "s5", "anim-test-obj"],
    [150, "s5", "anim-test-obj"],
    [22, "s4", "anim-test-sequence"],
    [28, "s4", "anim-test-sequence"],
    [38, "s4", "anim-test-sequence"],
    [48, "s4", "anim-test-sequence"],
    [59, "s4", "anim-test-sequence"],
    [137, "s4", "anim-test-sequence"],
    [139, "s4", "anim-test-sequence"],
    [66, "s3", "anim-test-seq-item"],
    [70, "s3", "anim-test-seq-item"],
    [75, "s3", "anim-test-seq-item"],
    [79, "s3", "anim-test-seq-item"],
    [88, "s3", "anim-test-seq-item"],
    [94, "s3", "anim-test-seq-item"],
    [104, "s3", "anim-test-seq-item"],
    [114, "s3", "anim-test-seq-item"],
    [126, "s3", "anim-test-seq-item"],
    [128, "s3", "anim-test-seq-item"]
  ],

  "anim-test-obj-item-valid?": [
    [5, "s5", "anim-test-sequence"],
    [12, "s5", "anim-test-sequence"],
    [17, "s5", "anim-test-sequence"],
    [36, "s5", "anim-test-sequence"],
    [38, "s5", "anim-test-sequence"],
    [20, "v1", "anim-test-seq-item"],
    [26, "v1", "anim-test-seq-item"],
    [28, "v1", "anim-test-seq-item"]
  ],

  "anim-test-obj-remove-invalid": [
    [84, "v1", "anim-test-sequence"],
    [88, "v1", "anim-test-sequence"],
    [90, "v1", "anim-test-sequence"],
    [92, "v1", "anim-test-sequence"],
    [93, "v1", "anim-test-sequence"],
    [91, "a0", "anim-test-sequence"],
    [5, "s5", "anim-test-sequence"],
    [8, "s5", "anim-test-sequence"],
    [11, "s5", "anim-test-sequence"],
    [30, "s5", "anim-test-sequence"],
    [44, "s5", "anim-test-sequence"],
    [51, "s5", "anim-test-sequence"],
    [58, "s5", "anim-test-sequence"],
    [67, "s5", "anim-test-sequence"],
    [70, "s4", "anim-test-sequence"],
    [71, "s5", "anim-test-sequence"],
    [72, "s5", "anim-test-sequence"],
    [15, "s3", "anim-test-seq-item"],
    [18, "s3", "anim-test-seq-item"],
    [24, "s3", "anim-test-seq-item"],
    [31, "s3", "anim-test-seq-item"],
    [34, "s2", "anim-test-seq-item"],
    [35, "s3", "anim-test-seq-item"],
    [36, "s3", "anim-test-seq-item"],
    [61, "a0", "anim-test-seq-item"]
  ],

  "anim-tester-reset": [
    [14, "v1", "anim-test-obj"],
    [30, "v1", "anim-test-obj"],
    [33, "v1", "anim-test-obj"],
    [36, "v1", "anim-test-obj"],
    [43, "v1", "anim-test-obj"],
    [[50, 53], "v1", "anim-test-obj"]
  ],

  "anim-tester-save-all-objects": [
    [[4, 19], "gp", "anim-test-obj"],
    [17, "v1", "anim-test-obj"]
  ],

  "anim-tester-save-object-seqs": [
    [63, "s5", "anim-test-sequence"],
    [69, "s5", "anim-test-sequence"],
    [65, "s5", "anim-test-sequence"],
    [75, "s5", "anim-test-sequence"],
    [79, "s5", "anim-test-sequence"],
    [133, "s5", "anim-test-sequence"],
    [141, "s5", "anim-test-sequence"],
    [142, "v1", "anim-test-sequence"],
    [143, "s5", "anim-test-sequence"],
    [83, "s4", "anim-test-seq-item"],
    [89, "s4", "anim-test-seq-item"],
    [91, "s4", "anim-test-seq-item"],
    [92, "s4", "anim-test-seq-item"],
    [96, "s4", "anim-test-seq-item"],
    [105, "s4", "anim-test-seq-item"],
    [111, "s4", "anim-test-seq-item"],
    [120, "s4", "anim-test-seq-item"],
    [121, "v1", "anim-test-seq-item"],
    [122, "s4", "anim-test-seq-item"]
  ],

  "anim-test-obj-list-handler": [
    [25, "s5", "anim-test-obj"],
    [31, "s5", "anim-test-obj"],
    [110, "s5", "anim-test-obj"],
    [166, "s5", "anim-test-obj"],
    [112, "v1", "anim-tester"]
  ],

  "anim-test-anim-list-handler": [
    [2, "s5", "anim-test-obj"],
    [25, "s5", "anim-test-obj"],
    [65, "s5", "anim-test-obj"],
    [227, "s5", "anim-test-obj"],
    [90, "v1", "anim-test-obj"],
    [91, "v1", "anim-test-obj"],
    [100, "v1", "anim-test-obj"],
    [105, "v1", "anim-test-obj"],
    [130, "v1", "anim-test-obj"],
    [131, "v1", "anim-test-obj"],
    [140, "v1", "anim-test-obj"],
    [145, "v1", "anim-test-obj"],
    [167, "v1", "anim-test-obj"],
    [169, "v1", "anim-test-obj"],
    [171, "v1", "anim-test-obj"],
    [173, "v1", "anim-test-obj"]
  ],

  "anim-test-sequence-list-handler": [
    [2, "s5", "anim-test-sequence"],
    [25, "s5", "anim-test-sequence"],
    [31, "s5", "anim-test-sequence"],
    [71, "s5", "anim-test-sequence"],
    [231, "s5", "anim-test-sequence"],
    [96, "v1", "anim-test-sequence"],
    [97, "v1", "anim-test-sequence"],
    [106, "v1", "anim-test-sequence"],
    [111, "v1", "anim-test-sequence"],
    [136, "v1", "anim-test-sequence"],
    [137, "v1", "anim-test-sequence"],
    [146, "v1", "anim-test-sequence"],
    [151, "v1", "anim-test-sequence"]
  ],

  "anim-test-edit-sequence-list-handler": [
    [[122, 965], "s4", "anim-test-sequence"],
    [129, "v1", "glst-named-node"],
    [[128, 909], "gp", "anim-test-seq-item"],
    [380, "v0", "anim-test-obj"],
    [381, "v0", "anim-test-obj"],
    [382, "v0", "anim-test-obj"],
    [389, "v0", "anim-test-obj"],
    [483, "s3", "anim-test-seq-item"],
    [491, "s3", "anim-test-seq-item"],
    [502, "s3", "anim-test-seq-item"]
  ],

  "anim-tester-interface": [
    [[34, 48], "gp", "anim-test-obj"],
    [[95, 109], "gp", "anim-test-obj"],
    [[156, 160], "v1", "anim-test-obj"],
    [[162, 165], "v1", "anim-test-sequence"]
  ],

  "anim-tester-get-playing-item": [
    [7, "v0", "anim-test-seq-item"],
    [[5, 22], "s5", "anim-test-seq-item"],
    [21, "v0", "anim-test-seq-item"],
    [25, "v0", "anim-test-seq-item"]
  ],

  "anim-tester-add-newobj": [
    [[2, 185], "s2", "anim-test-obj"],
    [[70, 193], "s5", "anim-test-obj"],
    [149, "v1", "anim-test-sequence"],
    [154, "v1", "anim-test-sequence"],
    [160, "v1", "anim-test-sequence"],
    [164, "a0", "art-joint-anim"],
    [170, "a0", "art-joint-anim"]
  ],

  "anim-tester-start": [[20, "t9", "(function process function none)"]],

  "anim-tester-set-name": [
    [[34, 51], "s3", "anim-test-obj"],
    [[40, 63], "s5", "anim-test-sequence"]
  ],

  "anim-tester-add-sequence": [[[33, 102], "s5", "anim-test-obj"]],

  "(anon-function 11 anim-tester)": [
    [[23, 113], "s4", "anim-test-obj"],
    [[83, 338], "gp", "anim-test-sequence"],
    [[123, 187], "s4", "art-joint-anim"]
  ],

  "(method 10 bsp-header)": [
    [[51, 61], "a0", "(pointer uint128)"],
    [[51, 61], "a1", "(pointer uint128)"],
    [133, "v1", "terrain-bsp"],
    [141, "v1", "terrain-bsp"],
    [148, "v1", "terrain-bsp"],
    [5, "a0", "terrain-bsp"],
    [8, "a0", "terrain-bsp"]
  ],

  "(method 15 bsp-header)": [
    [5, "a0", "terrain-bsp"],
    [8, "a0", "terrain-bsp"]
  ],

  "bsp-camera-asm": [
    [[4, 14], "a1", "bsp-node"],
    [[0, 9], "v1", "bsp-node"],
    [[12, 16], "v1", "bsp-node"]
  ],

  "level-remap-texture": [
    [15, "t0", "(pointer int32)"],
    [21, "t0", "(pointer int32)"],
    [19, "t0", "(pointer uint64)"],
    [12, "v1", "int"]
  ],

  "sprite-add-matrix-data": [
    [[5, 15], "a2", "dma-packet"],
    [[24, 29], "a1", "matrix"],
    [[47, 57], "a2", "dma-packet"],
    [[60, 97], "a1", "matrix"],
    [[116, 129], "a1", "vector"]
  ],

  "sprite-add-frame-data": [[[8, 16], "a0", "dma-packet"]],

  "sprite-add-2d-chunk": [
    [[12, 20], "a0", "dma-packet"],
    [[45, 52], "a0", "dma-packet"],
    [[69, 76], "a0", "dma-packet"],
    [[80, 87], "v1", "dma-packet"]
  ],

  "sprite-add-3d-chunk": [
    [[11, 19], "a0", "dma-packet"],
    [[44, 51], "a0", "dma-packet"],
    [[68, 75], "a0", "dma-packet"],
    [[79, 87], "v1", "dma-packet"]
  ],

  "sprite-add-shadow-chunk": [
    [[11, 19], "a0", "dma-packet"],
    [[37, 44], "a0", "dma-packet"],
    [[49, 77], "a0", "(inline-array vector)"],
    [[93, 100], "a0", "dma-packet"],
    [[105, 121], "s1", "adgif-shader"],
    [[130, 138], "v1", "dma-packet"]
  ],

  "sprite-draw": [
    [[33, 37], "a0", "dma-packet"],
    [[43, 46], "a0", "gs-gif-tag"],
    [51, "a0", "(pointer gs-test)"],
    [53, "a0", "(pointer gs-reg64)"],
    [55, "a0", "(pointer gs-clamp)"],
    [57, "a0", "(pointer gs-reg64)"],
    [[78, 87], "a0", "dma-packet"],
    [[92, 97], "a0", "dma-packet"],
    [[125, 129], "a0", "dma-packet"],
    [[143, 146], "v1", "dma-packet"]
  ],

  "sprite-init-distorter": [
    [59, "a3", "uint"],
    [[3, 7], "a2", "dma-packet"],
    [[13, 16], "a2", "gs-gif-tag"],
    [21, "a2", "(pointer gs-zbuf)"],
    [23, "a2", "(pointer gs-reg64)"],
    [29, "a2", "(pointer gs-tex0)"],
    [31, "a2", "(pointer gs-reg64)"],
    [33, "a2", "(pointer gs-tex1)"],
    [35, "a2", "(pointer gs-reg64)"],
    [36, "a2", "(pointer gs-miptbp)"],
    [38, "a2", "(pointer gs-reg64)"],
    [45, "a2", "(pointer gs-clamp)"],
    [47, "a2", "(pointer gs-reg64)"],
    [49, "a2", "(pointer gs-alpha)"],
    [51, "a2", "(pointer gs-reg64)"],
    [[62, 67], "a1", "dma-packet"]
  ],

  "sprite-draw-distorters": [
    [[70, 90], "a0", "vector"],
    [72, "v1", "vector"],
    [93, "v1", "vector"],
    [96, "v1", "vector"],
    [115, "v1", "(pointer int32)"],
    [119, "a0", "(pointer int32)"],
    [124, "v1", "vector"],
    [154, "v1", "vector"],
    [[172, 189], "a1", "dma-packet"]
  ],

  "debug-menu-make-from-template": [
    [[20, 30], "s5", "string"],
    [[31, 60], "s5", "string"],
    [[61, 71], "s5", "string"],
    [[72, 81], "s5", "string"],
    [[82, 107], "s5", "string"],
    [[108, 135], "s5", "string"],
    [[136, 152], "s5", "string"],
    [[153, 183], "s5", "string"],
    [[186, 224], "s5", "string"],
    [[225, 246], "s5", "string"],
    [[249, 321], "s5", "string"]
  ],

  "debug-menu-item-var-render": [[[94, 98], "v1", "dma-packet"]],

  "generic-add-constants": [[[8, 17], "a0", "dma-packet"]],

  "generic-init-buf": [
    [[14, 19], "a0", "dma-packet"],
    [[24, 28], "a0", "gs-gif-tag"],
    [32, "a0", "(pointer gs-test)"],
    [34, "a0", "(pointer uint64)"],
    [34, "a1", "gs-reg"],
    [35, "a0", "(pointer gs-zbuf)"],
    [37, "a0", "(pointer uint64)"],
    [37, "a1", "gs-reg"],
    [[47, 53], "a0", "dma-packet"],
    [[56, 62], "v1", "(pointer vif-tag)"],
    [[62, 66], "v1", "(pointer int32)"]
  ],

  "cam-standard-event-handler": [
    [[0, 999], "s6", "camera-slave"],
    [[16, 30], "s5", "state"],
    [41, "a0", "vector"],
    [[5, 8], "t9", "(function object)"],
    [[19, 22], "t9", "(function object)"],
    [[30, 32], "t9", "(function object)"]
  ],

  "cam-curve-pos": [[[0, 224], "s6", "camera-slave"]],

  "cam-combiner-init": [
    [[0, 999], "s6", "camera-combiner"],
    [[28, 33], "t9", "(function object)"]
  ],

  "(anon-function 1 cam-combiner)": [[[0, 999], "s6", "camera-combiner"]],

  "(anon-function 2 cam-combiner)": [
    [10, "a0", "vector"],
    [[0, 20], "s6", "camera-slave"],
    [[20, 231], "s6", "camera-combiner"],
    [[99, 127], "gp", "camera-slave"],
    [[187, 231], "gp", "camera-slave"]
  ],

  "cam-start": [
    [[18, 22], "t9", "(function process object function)"],
    [[38, 42], "t9", "(function process object function)"]
  ],

  "cam-master-init": [
    [[0, 999], "s6", "camera-master"],
    [[111, 115], "t9", "(function cpu-thread function)"],
    [[139, 145], "t9", "(function cpu-thread function object object)"],
    [[163, 167], "t9", "(function object)"]
  ],

  "cam-curve-setup": [[[0, 82], "s6", "camera-slave"]],

  "(method 15 tracking-spline)": [
    [[57, 59], "a2", "vector"],
    [[57, 59], "a3", "vector"]
  ],

  "(method 16 tracking-spline)": [
    [[40, 42], "a0", "vector"],
    [[40, 42], "a1", "vector"]
  ],

  "cam-slave-init-vars": [[[0, 999], "s6", "camera-slave"]],

  "cam-slave-get-vector-with-offset": [[[52, 65], "s3", "vector"]],

  "cam-slave-go": [[[3, 6], "t9", "(function object)"]],

  "cam-slave-init": [
    [[0, 999], "s6", "camera-slave"],
    [[47, 50], "t9", "(function object object)"],
    [[54, 58], "t9", "(function object object)"]
  ],

  "update-mood-village3": [
    [[236, 245], "s0", "(array float)"],
    [245, "s0", "(array int8)"],
    [[246, 297], "s0", "(array float)"],
    [[297, 309], "s0", "(array uint8)"],
    [[309, 314], "s0", "matrix"] // TODO - there is no way this is correct lol
  ],

  "update-mood-citadel": [
    [291, "s5", "(pointer float)"],
    [298, "s5", "(pointer float)"],
    [300, "s5", "(pointer float)"],
    [304, "s5", "(pointer float)"],
    [307, "s5", "(pointer float)"],
    [318, "s5", "(pointer float)"]
  ],

  "update-mood-finalboss": [
    [40, "s4", "(pointer int64)"],
    [44, "s4", "(pointer int64)"],
    [174, "s4", "(pointer int64)"],
    [251, "s4", "(pointer int64)"],
    [255, "s4", "(pointer int64)"],
    [347, "s4", "(pointer int64)"]
  ],

  "update-mood-ogre": [
    [57, "s4", "(pointer float)"],
    [64, "s4", "(pointer float)"],
    [90, "s4", "(pointer float)"],
    [92, "s4", "(pointer float)"],
    [95, "s4", "(pointer float)"],
    [98, "s4", "(pointer float)"],
    [100, "s4", "(pointer float)"],
    [105, "s4", "(pointer float)"],
    [144, "s4", "(pointer float)"]
  ],

  "update-mood-snow": [
    [93, "s5", "vector"],
    [110, "s5", "vector"]
  ],

  "ocean-trans-add-upload-table": [
    [44, "a0", "dma-packet"],
    [46, "a0", "dma-packet"],
    [51, "a0", "dma-packet"],
    [[55, 59], "v1", "vector4w"], // TODO - very likely wrong, but it's something that has 4 int32's,
    [[87, 228], "v1", "(inline-array vector)"],
    [241, "a0", "dma-packet"],
    [243, "a0", "dma-packet"],
    [248, "a0", "dma-packet"]
  ],

  "ocean-trans-add-upload-strip": [
    [39, "a0", "dma-packet"],
    [41, "a0", "dma-packet"],
    [46, "a0", "dma-packet"],
    [[57, 61], "v1", "vector4w"], // TODO - very likely wrong, but it's something that has 4 int32's,
    [[64, 147], "v1", "(inline-array vector)"], // TODO - very likely wrong, but it's something that has 4 int32's,
    [166, "a0", "dma-packet"],
    [168, "a0", "dma-packet"],
    [173, "a0", "dma-packet"]
  ],

  "ocean-trans-add-constants": [
    [7, "a1", "dma-packet"],
    [9, "a1", "dma-packet"],
    [14, "a1", "dma-packet"],
    [[17, 46], "v1", "matrix"]
  ],

  "draw-ocean-transition": [[255, "v1", "ocean-mid-mask"]],

<<<<<<< HEAD
  "(method 0 twister)": [
    [37, "a0", "twister"],
    [41, "a0", "twister"]
  ],

  "(method 9 twister)": [
    [8, "a2", "twister"]
  ],

  "(method 11 twister)": [
    [7, "s4", "twist-joint"],
    [13, "s4", "twist-joint"],
    [26, "s4", "twist-joint"],
    [28, "s4", "twist-joint"],
    [36, "s4", "twist-joint"],
    [40, "s4", "twist-joint"],
    [47, "s4", "twist-joint"],
    [55, "s4", "twist-joint"],
    [70, "s4", "twist-joint"],
    [82, "s4", "twist-joint"]
  ],

  "(method 12 twister)": [
    [17, "v1", "twister"]
=======
  "do-target-shadow": [
    [[0, 999], "s6", "target"],
    [46, "v1", "collide-shape-prim"] // `event-other` from collide-shape
>>>>>>> beb19c0b
  ],

  "placeholder-do-not-add-below": []
}<|MERGE_RESOLUTION|>--- conflicted
+++ resolved
@@ -1787,7 +1787,11 @@
 
   "draw-ocean-transition": [[255, "v1", "ocean-mid-mask"]],
 
-<<<<<<< HEAD
+  "do-target-shadow": [
+    [[0, 999], "s6", "target"],
+    [46, "v1", "collide-shape-prim"] // `event-other` from collide-shape
+  ],
+  
   "(method 0 twister)": [
     [37, "a0", "twister"],
     [41, "a0", "twister"]
@@ -1812,11 +1816,6 @@
 
   "(method 12 twister)": [
     [17, "v1", "twister"]
-=======
-  "do-target-shadow": [
-    [[0, 999], "s6", "target"],
-    [46, "v1", "collide-shape-prim"] // `event-other` from collide-shape
->>>>>>> beb19c0b
   ],
 
   "placeholder-do-not-add-below": []
