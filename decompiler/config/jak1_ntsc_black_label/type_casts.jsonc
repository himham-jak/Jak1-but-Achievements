// This file replaces type_hints.jsonc.
// Functions are identified by their "unique name". This is the name after ".function" in the IR2 file.
// Each cast entry represents an override of a register's type at a certain point the function.
// These modifications do not propagate like normal types, so you may have to apply these modifications
// over a range of indices.

// Entry format: [index, register, override]
// - The index can either be specified as a single integer, or as [min, max].
//      In the case of [min, max], the min index is included, but the max is not. ([1, 4] = 1, 2, 3).
// - The register is a string with the plain PS2 register name.
// - The type is a string with a valid GOAL typespec.
//    It is parsed exactly like the compiler, so you can use compound types.
//    You should only use register types here.

{
  // GCOMMON
  "(method 2 array)": [
    [23, "gp", "(array int32)"],
    [43, "gp", "(array uint32)"],
    [63, "gp", "(array int64)"],
    [83, "gp", "(array uint64)"],
    [102, "gp", "(array int8)"],
    [121, "gp", "(array uint8)"],
    [141, "gp", "(array int16)"],
    [161, "gp", "(array uint16)"],
    [186, "gp", "(array uint128)"],
    [204, "gp", "(array int32)"],
    [223, "gp", "(array float)"],
    [232, "gp", "(array float)"],
    [249, "gp", "(array basic)"],
    [258, "gp", "(array basic)"]
  ],

  "(method 3 array)": [
    [44, "gp", "(array int32)"],
    [62, "gp", "(array uint32)"],
    [80, "gp", "(array int64)"],
    [98, "gp", "(array uint64)"],
    [115, "gp", "(array int8)"],
    [132, "gp", "(array int8)"], // bug in game
    [150, "gp", "(array int16)"],
    [168, "gp", "(array uint16)"],
    [191, "gp", "(array uint128)"],
    [207, "gp", "(array int32)"],
    [226, "gp", "(array float)"],
    [243, "gp", "(array basic)"]
  ],

  // GKERNEL
  "(method 0 cpu-thread)": [[[13, 28], "v0", "cpu-thread"]],

  "(method 0 process)": [
    [12, "a0", "int"],
    [[13, 43], "v0", "process"]
  ],

  "(method 0 dead-pool-heap)": [
    [60, "v0", "int"], // a lie, actually the 115 is an align16 constant propagated on addr of heap start.
    //[63, "a0", "pointer"],
    [[61, 73], "v0", "dead-pool-heap"]
  ],

  "(method 21 dead-pool-heap)": [
    [5, "v1", "pointer"],
    [13, "a0", "pointer"],
    [25, "v1", "pointer"]
  ],

  "(method 5 dead-pool-heap)": [
    [3, "v1", "int"],
    [3, "a0", "int"]
  ],

  "(method 0 protect-frame)": [
    [0, "a0", "int"],
    [[1, 8], "v0", "protect-frame"]
  ],

  "(method 10 process)": [[[24, 30], "s4", "protect-frame"]],

  "(method 9 process)": [[43, "s5", "process"]],

  "(method 14 dead-pool)": [
    [[24, 25], "v1", "(pointer process)"],
    [[30, 39], "s4", "(pointer process)"]
  ],

  "inspect-process-heap": [
    [[4, 11], "s5", "basic"],
    [17, "s5", "pointer"]
  ],

  // GSTRING
  "name=": [
    [26, "a1", "symbol"],
    [42, "a0", "symbol"]
  ],

  "string-cat-to-last-char": [
    [3, "s5", "(pointer uint8)"],
    [4, "s5", "string"]
  ],

  // GSTATE
  "enter-state": [[68, "s0", "protect-frame"]],

  // MATH
  "log2": [[3, "v1", "int"]],

  // QUATERNION
  "vector-x-quaternion!": [[10, "v1", "(pointer uint128)"]],
  "vector-y-quaternion!": [[10, "v1", "(pointer uint128)"]],
  "vector-z-quaternion!": [[10, "v1", "(pointer uint128)"]],

  // Matrix
  //"eul->matrix": [[[110, 228], "gp", "(pointer float)"]],

  // DMA
  "dma-send-to-spr": [[[0, 32], "s5", "dma-bank-spr"]],
  "dma-send-to-spr-no-flush": [[[0, 32], "s5", "dma-bank-spr"]],
  "dma-send-from-spr": [[[0, 32], "s5", "dma-bank-spr"]],
  "dma-send-from-spr-no-flush": [[[0, 32], "s5", "dma-bank-spr"]],
  "dma-initialize": [
    [1, "v1", "vif-bank"],
    [8, "v1", "vif-bank"],
    [6, "a0", "vif-bank"],
    [13, "a0", "vif-bank"]
  ],

  "clear-vu1-mem": [[[0, 11], "v1", "(pointer uint32)"]],
  "clear-vu0-mem": [[[0, 11], "v1", "(pointer uint32)"]],

  "dump-vu1-mem": [[[0, 49], "gp", "(pointer uint32)"]],

  "dump-vu1-range": [[[0, 54], "s4", "(pointer uint32)"]],

  "ultimate-memcpy": [
    [[0, 54], "s4", "dma-bank-spr"],
    [[0, 54], "s3", "dma-bank-spr"]
  ],

  // dma-buffer
  "dma-buffer-add-vu-function": [[[9, 33], "t2", "dma-packet"]],

  // dma-bucket
  "dma-buffer-add-buckets": [
    [[1, 4], "v1", "dma-bucket"],
    [5, "v1", "pointer"],
    [[9, 11], "v1", "dma-bucket"],
    [11, "v1", "pointer"]
    //[[6, 15], "v1", "dma-bucket"]
  ],

  "dma-buffer-patch-buckets": [
    [7, "a0", "pointer"],
    [14, "a0", "pointer"],
    [3, "a0", "dma-bucket"],
    [11, "a0", "dma-bucket"],
    [13, "a0", "dma-bucket"],
    [19, "a0", "dma-bucket"]
  ],

  "dma-bucket-insert-tag": [
    [[2, 6], "v1", "dma-bucket"],
    [3, "a0", "dma-bucket"]
  ],

  "disasm-vif-details": [
    [[62, 94], "s3", "(pointer uint32)"],
    [[98, 130], "s3", "(pointer uint16)"],
    [[134, 164], "s3", "(pointer uint32)"],
    [[168, 198], "s3", "(pointer uint16)"],
    [[202, 225], "s3", "(pointer uint16)"]
  ],

  "disasm-vif-tag": [
    [[81, 85], "t1", "vif-stcycl-imm"],
    [242, "a0", "vif-unpack-imm"]
  ],

  "disasm-dma-list": [
    [25, "v1", "dma-tag"],

    [153, "v1", "dma-packet"],
    [189, "v1", "dma-packet"],
    [229, "v1", "dma-packet"],
    [258, "v1", "dma-packet"],
    [302, "v1", "dma-packet"],
    [308, "v1", "dma-packet"],

    //[133, "v1", "(pointer uint64)"],
    [152, "v1", "(pointer uint64)"],

    [167, "v1", "(pointer uint64)"],
    [176, "v1", "(pointer uint64)"],
    [198, "v1", "(pointer uint64)"],
    [207, "v1", "(pointer uint64)"],
    [238, "v1", "(pointer uint64)"],
    [247, "v1", "(pointer uint64)"],
    [282, "v1", "(pointer uint64)"],
    [291, "v1", "(pointer uint64)"],
    [324, "v1", "(pointer uint64)"],
    [334, "v1", "(pointer uint64)"]
  ],

  "default-buffer-init": [
    [[8, 15], "a1", "dma-gif-packet"],
    [[18, 24], "a1", "gs-gif-tag"],
    [29, "a1", "(pointer gs-alpha)"],
    [31, "a1", "(pointer gs-reg64)"],
    [33, "a1", "(pointer gs-zbuf)"],
    [35, "a1", "(pointer gs-reg64)"],
    [37, "a1", "(pointer gs-test)"],
    [39, "a1", "(pointer gs-reg64)"],
    [40, "a1", "(pointer uint64)"],
    [42, "a1", "(pointer gs-reg64)"],
    [44, "a1", "(pointer gs-clamp)"],
    [46, "a1", "(pointer gs-reg64)"],
    [48, "a1", "(pointer gs-tex1)"],
    [50, "a1", "(pointer gs-reg64)"],
    [53, "a1", "(pointer gs-texa)"],
    [55, "a1", "(pointer gs-reg64)"],
    [57, "a1", "(pointer gs-texclut)"],
    [59, "a1", "(pointer gs-reg64)"],
    [61, "a1", "(pointer gs-fogcol)"],
    [63, "a1", "(pointer gs-reg64)"],
    [[69, 72], "a0", "dma-packet"]
  ],

  // LEVEL
  "lookup-level-info": [
    [3, "a1", "symbol"],
    [[4, 16], "a1", "level-load-info"]
  ],

  // DISPLAY
  "put-display-alpha-env": [[[0, 5], "v1", "gs-bank"]],

  "(method 13 profile-bar)": [
    [[27, 43], "t2", "dma-packet"],
    [[46, 56], "t2", "gs-gif-tag"],
    [[65, 67], "t3", "(pointer gs-prim)"],
    [67, "t3", "(pointer uint64)"],
    [79, "t3", "(pointer gs-xyzf)"],
    [110, "t2", "(pointer gs-xyzf)"]
  ],

  "draw-sprite2d-xy": [
    [[41, 45], "a3", "dma-packet"],
    [[51, 54], "a3", "gs-gif-tag"],
    [59, "a3", "(pointer gs-prim)"],
    [61, "a3", "(pointer gs-rgbaq)"],
    [72, "a3", "(pointer gs-xyzf)"],
    [97, "a3", "(pointer gs-xyzf)"],
    [[106, 117], "v1", "(pointer dma-tag)"],
    [109, "a2", "dma-tag"]
  ],

  "draw-quad2d": [
    [[22, 28], "t1", "dma-packet"],
    [[31, 37], "t1", "gs-gif-tag"],
    [42, "t1", "(pointer gs-prim)"],
    [44, "t1", "(pointer gs-rgbaq)"],
    [52, "t1", "(pointer gs-xyzf)"],
    [54, "t1", "(pointer gs-rgbaq)"],
    [67, "t1", "(pointer gs-xyzf)"],
    [69, "t1", "(pointer gs-rgbaq)"],
    [86, "t1", "(pointer gs-xyzf)"],
    [88, "t1", "(pointer gs-rgbaq)"],
    [110, "t1", "(pointer gs-xyzf)"],
    [111, "t1", "(pointer uint64)"],
    [[120, 131], "v1", "(pointer dma-tag)"],
    [123, "a2", "dma-tag"]
  ],

  "set-display-gs-state": [
    [[3, 10], "t3", "dma-packet"],
    [[13, 19], "t3", "gs-gif-tag"],
    [30, "t3", "(pointer gs-scissor)"],
    [32, "t3", "(pointer gs-reg64)"],
    [33, "t3", "(pointer gs-xy-offset)"],
    [35, "t3", "(pointer gs-reg64)"],
    [46, "t3", "(pointer gs-frame)"],
    [48, "t3", "(pointer gs-reg64)"],
    [50, "t3", "(pointer gs-test)"],
    [52, "t3", "(pointer gs-reg64)"],
    [54, "t3", "(pointer gs-texa)"],
    [56, "t3", "(pointer gs-reg64)"],
    [58, "t3", "(pointer gs-zbuf)"],
    [60, "t3", "(pointer gs-reg64)"],
    [61, "t3", "(pointer uint64)"],
    [63, "t3", "(pointer gs-reg64)"]
  ],

  "set-display-gs-state-offset": [
    [[3, 10], "t5", "dma-packet"],
    [[13, 19], "t5", "gs-gif-tag"],
    [30, "t5", "(pointer gs-scissor)"],
    [32, "t5", "(pointer gs-reg64)"],
    [40, "t5", "(pointer gs-xy-offset)"],
    [42, "t5", "(pointer gs-reg64)"],
    [53, "t5", "(pointer gs-frame)"],
    [55, "t5", "(pointer gs-reg64)"],
    [57, "t5", "(pointer gs-test)"],
    [59, "t5", "(pointer gs-reg64)"],
    [61, "t5", "(pointer gs-texa)"],
    [63, "t5", "(pointer gs-reg64)"],
    [65, "t5", "(pointer gs-zbuf)"],
    [67, "t5", "(pointer gs-reg64)"],
    [68, "t5", "(pointer uint64)"],
    [70, "t5", "(pointer gs-reg64)"]
  ],

  "reset-display-gs-state": [
    [[9, 16], "t0", "dma-packet"],
    [[19, 25], "t0", "gs-gif-tag"],
    [34, "a3", "(pointer gs-scissor)"],
    [36, "a3", "(pointer gs-reg64)"],
    [44, "a3", "(pointer gs-xy-offset)"],
    [46, "a3", "(pointer gs-reg64)"],
    [51, "a3", "(pointer gs-frame)"],
    [53, "a3", "(pointer gs-reg64)"],

    [55, "a3", "(pointer gs-test)"],
    [57, "a3", "(pointer gs-reg64)"],
    [60, "a3", "(pointer gs-texa)"],
    [62, "a3", "(pointer gs-reg64)"],
    [64, "a3", "(pointer gs-zbuf)"],
    [66, "a3", "(pointer gs-reg64)"],
    [67, "a3", "(pointer uint64)"],
    [69, "a3", "(pointer gs-reg64)"]
  ],

  "(method 9 connection)": [[8, "a0", "pointer"]],

  "(method 10 connection)": [[8, "a0", "pointer"]],

  "(method 0 engine)": [[39, "v0", "pointer"]],

  "(method 12 engine)": [[[5, 16], "s4", "connection"]],

  "(method 13 engine)": [[[5, 24], "s4", "connection"]],

  "(method 15 engine)": [[[0, 36], "v1", "connection"]],

  "(method 19 engine)": [[8, "a0", "connection"]],

  "(method 20 engine)": [[8, "a0", "connection"]],

  "gs-set-default-store-image": [
    [9, "t4", "gif-tag64"],
    [9, "v1", "gif-tag-regs"]
  ],

  "dma-buffer-add-ref-texture": [
    [[25, 29], "a3", "dma-packet"],
    [[32, 44], "a3", "gs-gif-tag"],
    [[47, 62], "a2", "dma-packet"]
  ],

  "(method 11 level)": [
    [[13, 18], "a1", "dma-packet"],
    //[19, "a0", "(pointer uint32)"],
    [[20, 26], "a0", "dma-packet"],

    [[50, 55], "a1", "dma-packet"],
    // [56, "a0", "(pointer uint32)"],
    [[60, 63], "a0", "dma-packet"],

    [[87, 92], "a1", "dma-packet"],
    // [93, "a0", "(pointer uint32)"],
    [[97, 100], "a0", "dma-packet"],

    [[124, 129], "a1", "dma-packet"],
    // [130, "a0", "(pointer uint32)"],
    [[134, 137], "a0", "dma-packet"],

    [[162, 167], "a1", "dma-packet"],
    // [168, "a0", "(pointer uint32)"],
    [[172, 175], "a0", "dma-packet"],

    [[199, 204], "a1", "dma-packet"],
    // [205, "a0", "(pointer uint32)"],
    [[209, 212], "a0", "dma-packet"],

    [[236, 241], "a1", "dma-packet"],
    // [242, "a0", "(pointer uint32)"],
    [[246, 249], "a0", "dma-packet"],

    [[273, 278], "a1", "dma-packet"],
    // [279, "a0", "(pointer uint32)"],
    [[283, 286], "a0", "dma-packet"]
  ],

  "(method 14 texture-page)": [
    [[18, 22], "a0", "dma-packet"],
    [[28, 31], "a0", "gs-gif-tag"],
    [36, "a0", "(pointer uint64)"],
    [38, "a0", "(pointer gs-reg64)"],
    [[44, 45], "a0", "dma-packet"],
    [45, "a0", "(pointer uint64)"]
  ],

  "(method 13 texture-page)": [
    [[45, 49], "a0", "dma-packet"],
    [[55, 58], "a0", "gs-gif-tag"],
    [67, "a0", "(pointer gs-bitbltbuf)"],
    [69, "a0", "(pointer gs-reg64)"],
    [70, "a0", "(pointer gs-trxpos)"],
    [72, "a0", "(pointer gs-reg64)"],
    [76, "a0", "(pointer gs-trxreg)"],
    [78, "a0", "(pointer gs-reg64)"],
    [79, "a0", "(pointer gs-trxdir)"],
    [81, "a0", "(pointer gs-reg64)"]
  ],

  "link-texture-by-id": [[51, "s5", "uint"]],

  "adgif-shader-login-fast": [[57, "gp", "uint"]],

  "adgif-shader-login-no-remap-fast": [[52, "a0", "uint"]],

  "(method 9 texture-page-dir)": [[[27, 31], "t3", "adgif-shader"]],

  "adgif-shader<-texture-simple!": [[5, "v1", "uint"]],

  "display-frame-start": [[4, "v1", "(pointer uint32)"]],

  "display-loop": [
    [152, "v1", "(pointer int32)"],
    [157, "a0", "(pointer process-drawable)"]
  ],

  "load-game-text-info": [[4, "v1", "game-text-info"]],

  "texture-relocate": [
    [[17, 21], "t4", "dma-packet"],
    [[27, 30], "t4", "gs-gif-tag"],
    [60, "t4", "(pointer gs-bitbltbuf)"],
    [62, "t4", "(pointer gs-reg64)"],
    [63, "t4", "(pointer gs-trxpos)"],
    [65, "t4", "(pointer gs-reg64)"],
    [71, "t4", "(pointer gs-trxreg)"],
    [73, "t4", "(pointer gs-reg64)"],
    [75, "t4", "(pointer gs-trxdir)"],
    [77, "t4", "(pointer gs-reg64)"],
    [[98, 102], "a2", "dma-packet"],
    [[108, 111], "a2", "gs-gif-tag"],

    [132, "a2", "(pointer gs-bitbltbuf)"],
    [134, "a2", "(pointer gs-reg64)"],
    [135, "a2", "(pointer gs-trxpos)"],
    [137, "a2", "(pointer gs-reg64)"],
    [139, "a2", "(pointer gs-trxreg)"],
    [141, "a2", "(pointer gs-reg64)"],
    [143, "a2", "(pointer gs-trxdir)"],
    [145, "a2", "(pointer gs-reg64)"],

    [[157, 161], "a2", "dma-packet"],
    [[167, 170], "a2", "gs-gif-tag"],
    [191, "a2", "(pointer gs-bitbltbuf)"],
    [193, "a2", "(pointer gs-reg64)"],
    [194, "a2", "(pointer gs-trxpos)"],
    [196, "a2", "(pointer gs-reg64)"],
    [198, "a2", "(pointer gs-trxreg)"],
    [200, "a2", "(pointer gs-reg64)"],
    [202, "a2", "(pointer gs-trxdir)"],
    [204, "a2", "(pointer gs-reg64)"]
  ],

  "(method 11 texture-pool)": [
    [[119, 123], "a0", "dma-packet"],
    [[129, 132], "a0", "gs-gif-tag"],
    [137, "a0", "(pointer uint64)"],
    [139, "a0", "(pointer gs-reg64)"],
    [145, "a0", "dma-packet"],
    [146, "a0", "(pointer uint64)"]
  ],

  "texture-page-login": [[[34, 45], "s2", "texture-page"]],

  "upload-vram-data": [
    [[9, 15], "a0", "dma-packet"],
    [[18, 24], "a0", "gs-gif-tag"],
    [33, "a0", "(pointer gs-bitbltbuf)"],
    [35, "a0", "(pointer gs-reg64)"],
    [36, "a0", "(pointer gs-trxpos)"],
    [38, "a0", "(pointer gs-reg64)"],
    [42, "a0", "(pointer gs-trxreg)"],
    [44, "a0", "(pointer gs-reg64)"],
    [45, "a0", "(pointer gs-trxdir)"],
    [47, "a0", "(pointer gs-reg64)"]
  ],

  "texture-page-dir-inspect": [[[133, 136], "v1", "adgif-shader"]],

  "upload-vram-pages": [
    [[135, 140], "a0", "dma-packet"],
    [[144, 149], "a0", "gs-gif-tag"],
    [[155, 157], "a0", "(pointer gs-reg64)"],
    [154, "a0", "(pointer uint64)"],
    [[162, 165], "v1", "dma-packet"]
  ],

  "upload-vram-pages-pris": [
    [[128, 134], "a0", "dma-packet"],
    [[137, 143], "a0", "gs-gif-tag"],
    [148, "a0", "(pointer uint64)"],
    [150, "a0", "(pointer gs-reg64)"],
    [[154, 159], "v1", "dma-packet"]
  ],

  // RES
  "(method 19 res-lump)": [
    [46, "t2", "(pointer uint64)"],
    [100, "t3", "(pointer uint64)"],
    [184, "t5", "(pointer uint64)"],
    [64, "t6", "(pointer uint64)"]
  ],
  "(method 16 res-lump)": [
    [22, "t1", "(pointer uint64)"],
    [29, "t2", "(pointer uint64)"]
  ],
  "(method 18 res-lump)": [["_stack_", 16, "object"]],
  "(method 21 res-lump)": [
    ["_stack_", 16, "res-tag"],
    ["_stack_", 32, "res-tag"]
  ],

  "(method 15 sync-info)": [
    ["_stack_", 16, "res-tag"],
    [[19, 24], "v1", "(pointer float)"]
  ],

  "(method 15 sync-info-eased)": [
    ["_stack_", 16, "res-tag"],
    [[44, 49], "v1", "(pointer float)"],
    [[26, 35], "v1", "(pointer float)"]
  ],

  "(method 15 sync-info-paused)": [
    ["_stack_", 16, "res-tag"],
    [[44, 49], "v1", "(pointer float)"],
    [[26, 35], "v1", "(pointer float)"]
  ],

  "(method 15 res-lump)": [[132, "s5", "res-tag-pair"]],

  "(method 17 res-lump)": [[22, "s4", "(pointer pointer)"]],

  "(method 20 res-lump)": [[331, "a3", "(inline-array vector)"]],

  "(method 8 res-lump)": [
    [215, "s0", "array"],
    [[0, 100], "s0", "basic"],
    [[102, 120], "s0", "basic"],
    [[147, 150], "s0", "collide-mesh"],
    [[157, 200], "s0", "(array object)"],
    //[[197, 199], "s0", "(array basic)"],
    //[[236, 240], "a0", "basic"]
    [235, "s0", "basic"]
  ],

  // SHADOW-CPU-H
  "(method 10 shadow-control)": [[1, "v1", "int"]],

  // FACT-H
  "(method 0 fact-info-enemy)": [
    [[3, 92], "gp", "fact-info-enemy"],
    [16, "v0", "float"],
    [28, "v0", "float"],
    [40, "v0", "float"],
    [52, "v0", "float"],
    [64, "v0", "float"],
    [76, "v0", "float"],
    [88, "v0", "float"]
  ],

  "(method 0 fact-info)": [
    [81, "v0", "float"],
    //[16, "t9", "(function string none)"],
    ["_stack_", 16, "res-tag"],
    [[32, 43], "v1", "(pointer int32)"],
    [86, "gp", "fact-info"]
  ],

  "(method 0 fact-info-target)": [[[3, 20], "gp", "fact-info-target"]],

  "(method 0 align-control)": [[[14, 18], "v0", "align-control"]],

  "str-load": [[[20, 36], "s2", "load-chunk-msg"]],

  "str-load-status": [
    [[18, 22], "v1", "load-chunk-msg"],
    [26, "v1", "load-chunk-msg"]
  ],

  "str-play-async": [[[8, 16], "s4", "load-chunk-msg"]],

  "str-play-stop": [[[7, 14], "s5", "load-chunk-msg"]],

  "str-play-queue": [[[19, 27], "s5", "load-chunk-msg"]],

  "str-ambient-play": [[[7, 15], "s5", "load-chunk-msg"]],

  "str-ambient-stop": [[[7, 16], "s5", "load-chunk-msg"]],

  "dgo-load-begin": [[[21, 40], "s2", "load-dgo-msg"]],

  "dgo-load-get-next": [[[14, 31], "v1", "load-dgo-msg"]],

  "dgo-load-continue": [[[5, 21], "gp", "load-dgo-msg"]],

  "string->sound-name": [[[2, 18], "a1", "(pointer uint8)"]],

  "ramdisk-load": [[[8, 12], "v1", "ramdisk-rpc-load"]],

  "(method 3 generic-tie-interp-point)": [[15, "gp", "(pointer uint128)"]],

  "ripple-find-height": [[[22, 72], "s4", "mei-ripple"]],

  "(method 0 collide-shape-prim-sphere)": [
    [[4, 8], "v0", "collide-shape-prim-sphere"]
  ],
  "(method 0 collide-shape-prim-mesh)": [
    [[6, 11], "v0", "collide-shape-prim-mesh"]
  ],
  "(method 0 collide-shape-prim-group)": [
    [[11, 18], "v0", "collide-shape-prim-group"]
  ],

  "entity-actor-count": [["_stack_", 16, "res-tag"]],

  "entity-actor-lookup": [
    ["_stack_", 16, "res-tag"],
    [[10, 33], "v1", "(pointer uint32)"]
  ],

  "(method 11 joint-mod)": [
    [15, "s3", "process-drawable"],
    [[26, 66], "s3", "fact-info-enemy"]
  ],

  "joint-mod-look-at-handler": [[[2, 254], "gp", "joint-mod"]],

  "joint-mod-world-look-at-handler": [[[0, 254], "gp", "joint-mod"]],

  "joint-mod-rotate-handler": [[[2, 77], "s4", "joint-mod"]],

  "joint-mod-joint-set-handler": [[[2, 13], "s4", "joint-mod"]],

  "joint-mod-joint-set*-handler": [[[2, 31], "s5", "joint-mod"]],
  "joint-mod-wheel-callback": [[[2, 63], "s4", "joint-mod-wheel"]],
  "joint-mod-set-local-callback": [[[0, 23], "v1", "joint-mod-set-local"]],
  "joint-mod-set-world-callback": [[[0, 23], "v1", "joint-mod-set-world"]],
  "joint-mod-blend-local-callback": [[[2, 63], "gp", "joint-mod-blend-local"]],
  "joint-mod-spinner-callback": [[[2, 63], "gp", "joint-mod-spinner"]],

  "(method 11 touching-prims-entry-pool)": [
    [[0, 8], "v1", "touching-prims-entry"],
    [8, "v1", "pointer"],
    [[9, 11], "v1", "touching-prims-entry"],
    [[1, 20], "a1", "touching-prims-entry"]
  ],

  "(method 0 touching-list)": [[[6, 9], "v0", "touching-list"]],

  "num-func-chan": [[8, "v1", "joint-control-channel"]],

  "shrubbery-login-post-texture": [
    //[[13, 41], "a3", "qword"],
    // [[13, 41], "a2", "qword"]
    [[13, 15], "a3", "qword"],
    [16, "a3", "pointer"],
    [24, "a3", "pointer"],
    [[17, 23], "a3", "qword"],
    [[13, 23], "a1", "qword"],
    [14, "a2", "qword"],
    [[27, 29], "a3", "qword"],
    [[27, 29], "a1", "qword"],
    [[35, 37], "a3", "qword"],
    [[35, 37], "a2", "qword"]
  ],

  "(method 3 sparticle-cpuinfo)": [[106, "f0", "float"]],

  "camera-teleport-to-entity": [[9, "a0", "transform"]],

  "add-debug-sphere-from-table": [[[9, 18], "s1", "(inline-array vector)"]],

  "(method 14 actor-link-info)": [[5, "v1", "entity-links"]],
  "(method 15 actor-link-info)": [[5, "v1", "entity-links"]],

  "(method 23 actor-link-info)": [[4, "v1", "entity-links"]],
  "(method 24 actor-link-info)": [[4, "v1", "entity-links"]],
  "(method 9 actor-link-info)": [[[0, 36], "s3", "entity-actor"]],
  "alt-actor-list-subtask-incomplete-count": [[19, "a0", "entity-links"]],
  "actor-link-dead-hook": [[1, "v1", "entity-links"]],

  "check-irx-version": [[[6, 37], "gp", "sound-rpc-get-irx-version"]],
  "sound-bank-load": [[[9, 11], "v1", "sound-rpc-load-bank"]],
  "sound-bank-unload": [[[7, 9], "v1", "sound-rpc-unload-bank"]],
  "sound-music-load": [[[7, 9], "v1", "sound-rpc-load-music"]],
  "sound-music-unload": [[6, "v1", "sound-rpc-unload-music"]],
  "sound-reload-info": [[6, "v1", "sound-rpc-reload-info"]],
  "set-language": [[[10, 12], "v1", "sound-rpc-set-language"]],
  "list-sounds": [[6, "v1", "sound-rpc-list-sounds"]],
  "sound-set-volume": [[[6, 13], "v1", "sound-rpc-set-master-volume"]],
  "sound-set-reverb": [[[8, 21], "v1", "sound-rpc-set-reverb"]],
  "sound-set-ear-trans": [[[7, 20], "gp", "sound-rpc-set-ear-trans"]],
  "sound-play-by-name": [
    [[13, 45], "s5", "sound-rpc-play"],
    [[22, 39], "s3", "process-drawable"]
  ],
  "sound-play-by-spec": [
    [[9, 54], "s5", "sound-rpc-play"],
    [[31, 47], "s3", "process-drawable"]
  ],
  "sound-pause": [[[5, 7], "v1", "sound-rpc-pause-sound"]],
  "sound-stop": [[[5, 7], "v1", "sound-rpc-stop-sound"]],
  "sound-continue": [[[5, 7], "v1", "sound-rpc-continue-sound"]],
  "sound-group-pause": [[[5, 7], "v1", "sound-rpc-pause-group"]],
  "sound-group-stop": [[[5, 7], "v1", "sound-rpc-stop-group"]],
  "sound-group-continue": [[[5, 7], "v1", "sound-rpc-continue-group"]],
  "sound-set-falloff-curve": [[[7, 19], "v1", "sound-rpc-set-falloff-curve"]],
  "sound-set-sound-falloff": [[[8, 13], "v1", "sound-rpc-set-sound-falloff"]],
  "sound-set-flava": [[[5, 7], "v1", "sound-rpc-set-flava"]],
  "(method 0 ambient-sound)": [
    [136, "v1", "sound-spec"],
    [143, "v1", "sound-spec"],
    [140, "v1", "sound-spec"],
    [147, "v1", "sound-spec"],
    ["_stack_", 16, "sound-spec"],
    ["_stack_", 32, "sound-name"],
    ["_stack_", 48, "(pointer float)"],
    ["_stack_", 52, "sound-play-parms"],
    ["_stack_", 64, "res-tag"]
  ],
  "(method 11 ambient-sound)": [
    [[18, 31], "s4", "process-drawable"],
    [[12, 44], "gp", "sound-rpc-set-param"]
  ],
  "(method 12 ambient-sound)": [[[8, 20], "v1", "sound-rpc-set-param"]],
  "sound-buffer-dump": [[[14, 25], "s3", "sound-rpc-play"]],
  "actor-link-subtask-complete-hook": [[1, "v1", "entity-links"]],

  "(method 0 vol-control)": [
    [30, "s5", "res-lump"],
    [36, "s5", "res-lump"],
    [58, "s5", "res-lump"],
    [62, "s5", "res-lump"],
    [85, "s5", "res-lump"],
    [91, "s5", "res-lump"],
    [113, "s5", "res-lump"],
    [117, "s5", "res-lump"]
  ],

  "point-in-air-box?": [[5, "f1", "float"]],

  "(method 3 air-box)": [
    [16, "f0", "float"],
    [22, "f0", "float"],
    [28, "f0", "float"]
  ],

  "joint-anim-inspect-elt": [
    [9, "gp", "joint-anim-matrix"],
    [26, "gp", "joint-anim-transformq"]
  ],
  "(method 12 art-group)": [[13, "a0", "art-joint-anim"]],

  "(method 0 path-control)": [["_stack_", 16, "res-tag"]],

  "(method 0 curve-control)": [[[13, 55], "s3", "entity"]],

  "nav-mesh-connect": [
    [[4, 15], "s2", "entity-actor"],
    [19, "v1", "entity"],
    [20, "v1", "entity-links"],
    [72, "v1", "entity"],
    [73, "v1", "entity-links"],
    [76, "a0", "entity"],
    [77, "a0", "entity-links"]
  ],

  "add-debug-point": [
    [125, "a3", "pointer"],
    [[27, 144], "a0", "(pointer uint64)"],
    [[147, 150], "a0", "dma-packet"],
    [[31, 35], "a3", "dma-packet"],
    [[41, 44], "a3", "gs-gif-tag"],
    [[61, 65], "a3", "vector4w-2"],
    [[81, 85], "a3", "vector4w-2"],
    [[98, 102], "a3", "vector4w-2"],
    [[118, 122], "a1", "vector4w-2"]
  ],
  "internal-draw-debug-line": [
    [[95, 101], "a3", "dma-packet"],
    [[104, 110], "a3", "gs-gif-tag"],
    [[212, 225], "a1", "(inline-array vector4w-2)"],
    [228, "a3", "pointer"],
    [[93, 246], "a0", "(pointer uint64)"],
    [[250, 253], "a0", "dma-packet"],
    [[3, 158], "s2", "rgba"],
    [[5, 204], "s5", "rgba"]
  ],
  "add-debug-flat-triangle": [
    [[55, 61], "a3", "dma-packet"],
    [[64, 70], "a3", "gs-gif-tag"],
    [[93, 112], "a3", "(inline-array vector4w-3)"],
    [[53, 133], "a0", "(pointer uint64)"],
    [115, "a1", "pointer"],
    [[135, 140], "a0", "dma-packet"]
  ],
  "add-debug-line2d": [
    [[58, 64], "a2", "dma-packet"],
    [[67, 73], "a2", "gs-gif-tag"],
    [[76, 81], "a2", "(inline-array vector4w)"],
    [[84, 89], "a2", "(inline-array vector4w)"],
    [[56, 110], "a0", "(pointer uint64)"],
    [92, "a1", "pointer"],
    [[112, 117], "v1", "dma-packet"]
  ],
  "debug-percent-bar": [[[32, 43], "v1", "dma-packet"]],
  "debug-pad-display": [[[70, 75], "v1", "dma-packet"]],
  "internal-draw-debug-text-3d": [[[54, 59], "v1", "dma-packet"]],
  "drawable-frag-count": [[[14, 20], "s5", "drawable-group"]],

  "generic-init-buffers": [
    [[39, 44], "v1", "dma-packet"],
    [25, "s5", "gs-zbuf"],
    [32, "gp", "gs-zbuf"]
  ],

  "(method 13 drawable-inline-array-collide-fragment)": [
    [[1, 5], "v1", "collide-fragment"]
  ],

  "(method 12 drawable-inline-array-collide-fragment)": [
    [[1, 5], "v1", "collide-fragment"]
  ],

  "(method 11 drawable-inline-array-collide-fragment)": [
    [[1, 5], "v1", "collide-fragment"]
  ],

  "main-cheats": [
    [1221, "t9", "(function cpu-thread function none)"],
    [[1123, 1126], "v1", "dma-packet"]
  ],
  "on": [[33, "t9", "(function cpu-thread function none)"]],

  "bg": [[37, "a0", "symbol"]],

  "start": [[27, "t9", "(function process function symbol object)"]],

  "level-update-after-load": [
    [[29, 55], "s2", "drawable-tree"],
    [[121, 146], "s1", "drawable-inline-array-tfrag"],
    [[150, 151], "s1", "drawable-tree-instance-tie"]
  ],

  "(method 11 setting-control)": [[[3, 25], "s4", "connection"]],

  "(method 9 setting-data)": [
    [[4, 345], "s3", "connection"],
    [[9, 12], "v1", "symbol"],
    [[14, 17], "v1", "symbol"],
    [[19, 22], "v1", "symbol"],
    [[24, 27], "v1", "symbol"],
    [[29, 32], "v1", "symbol"],
    [[33, 35], "a0", "int"],
    [[40, 45], "a0", "uint"],
    [[47, 49], "v1", "int"],
    [[68, 71], "v1", "symbol"],
    [[72, 78], "v1", "float"],
    [[80, 83], "v1", "float"],
    [[87, 90], "v1", "symbol"],
    [[91, 97], "v1", "float"],
    [[99, 102], "v1", "float"],
    [[106, 109], "v1", "symbol"],
    [[110, 116], "v1", "float"],
    [[118, 121], "v1", "float"],
    [[125, 128], "v1", "symbol"],
    [[129, 135], "v1", "float"],
    [[137, 140], "v1", "float"],
    [[144, 147], "v1", "symbol"],
    [[148, 154], "v1", "float"],
    [[156, 159], "v1", "float"],
    [[163, 166], "v1", "symbol"],
    [[167, 173], "v1", "float"],
    [[175, 178], "v1", "float"],
    [[182, 185], "v1", "symbol"],
    [[186, 192], "v1", "float"],
    [[194, 197], "v1", "float"],
    [[201, 204], "v1", "symbol"],
    [[205, 211], "v1", "float"],
    [[213, 216], "v1", "float"],
    [[220, 223], "v1", "float"],
    [[224, 226], "v1", "int"],
    [[226, 229], "v1", "float"],
    [[233, 236], "v1", "float"],
    [[240, 243], "v1", "float"],
    [[247, 250], "v1", "float"],
    [[254, 257], "v1", "float"],
    [[261, 264], "v1", "float"],
    [[268, 271], "v1", "float"],
    [[275, 277], "v1", "int"],
    [[280, 282], "v1", "symbol"],
    [[285, 287], "v1", "symbol"],
    [[290, 293], "v1", "symbol"],
    [[295, 298], "v1", "symbol"],
    [[300, 303], "v1", "symbol"],
    [[305, 308], "v1", "(pointer progress)"],
    [[310, 313], "v1", "(pointer progress)"],
    [[315, 318], "v1", "(pointer progress)"],
    [[325, 328], "v1", "(pointer progress)"],
    [[330, 333], "v1", "symbol"],
    [[334, 337], "a0", "int"],
    [[341, 344], "a0", "uint"]
  ],

  "(method 12 level)": [[151, "a0", "symbol"]],
  "(method 26 level-group)": [[[65, 96], "v0", "level"]],
  "update-sound-banks": [[[21, 52], "t0", "symbol"]],
  "(method 16 level-group)": [
    [[122, 146], "s1", "continue-point"],
    [[115, 154], "s3", "continue-point"]
  ],
  "(method 20 level)": [[[43, 45], "s3", "ramdisk-rpc-fill"]],

  "(anon-function 29 process-drawable)": [
    [[0, 99999], "s6", "process-drawable"]
  ],
  //"bg": [[[25, 52], "a0", "string"]],

  "(anon-function 29 process-drawable)": [[[0, 999], "s6", "process-drawable"]],
  "ja-done?": [[[0, 999], "s6", "process-drawable"]],
  "ja-min?": [[[0, 999], "s6", "process-drawable"]],
  "ja-max?": [[[0, 999], "s6", "process-drawable"]],
  "ja-num-frames": [[[0, 999], "s6", "process-drawable"]],
  "ja-frame-num": [[[0, 999], "s6", "process-drawable"]],
  "ja-aframe-num": [[[0, 999], "s6", "process-drawable"]],
  "ja-aframe": [[[0, 999], "s6", "process-drawable"]],
  "ja-step": [[[0, 999], "s6", "process-drawable"]],
  "ja-channel-set!": [[[0, 999], "s6", "process-drawable"]],
  "ja-channel-push!": [[[0, 999], "s6", "process-drawable"]],
  "ja-group-size": [[[0, 999], "s6", "process-drawable"]],
  "ja-eval": [[[0, 999], "s6", "process-drawable"]],
  "ja-blend-eval": [[[0, 999], "s6", "process-drawable"]],
  "ja-post": [
    [[0, 999], "s6", "process-drawable"],
    [54, "a1", "process"]
  ],
  "transform-post": [[[0, 999], "s6", "process-drawable"]],
  "rider-trans": [[[0, 999], "s6", "process-drawable"]],
  "rider-post": [[[0, 999], "s6", "process-drawable"]],
  "pusher-post": [[[0, 999], "s6", "process-drawable"]],
  "process-drawable-delay-player": [[[0, 999], "s6", "process-drawable"]],
  "init-target": [[[0, 999], "s6", "target"]],

  "upload-generic-shrub": [
    [[3, 13], "t0", "dma-packet"],
    [[15, 26], "v1", "matrix"],
    [[31, 44], "t0", "vector4w-2"],
    [[47, 71], "t0", "dma-packet"],
    [[74, 98], "a2", "dma-packet"],
    [[101, 125], "a2", "dma-packet"],
    [[128, 152], "a2", "dma-packet"],
    [[157, 162], "a1", "dma-packet"]
  ],

  "(top-level-login task-control)": [[165, "v1", "symbol"]],

  "task-control-reset": [
    [[7, 13], "a0", "task-control"],
    [[17, 21], "a0", "task-control"]
  ],

  "(anon-function 494 task-control)": [[32, "v0", "float"]],
  "(anon-function 493 task-control)": [[32, "v0", "float"]],
  "(anon-function 480 task-control)": [[13, "v0", "float"]],
  "(anon-function 477 task-control)": [[38, "v0", "float"]],
  "(anon-function 476 task-control)": [[38, "v0", "float"]],
  "(anon-function 475 task-control)": [
    [37, "v0", "float"],
    [81, "v0", "float"]
  ],
  "(anon-function 474 task-control)": [
    [37, "v0", "float"],
    [81, "v0", "float"]
  ],
  "(anon-function 426 task-control)": [[32, "v0", "float"]],
  "(anon-function 425 task-control)": [[32, "v0", "float"]],
  "(anon-function 415 task-control)": [[32, "v0", "float"]],
  "(anon-function 414 task-control)": [[32, "v0", "float"]],
  "(anon-function 365 task-control)": [[32, "v0", "float"]],
  "(anon-function 364 task-control)": [[32, "v0", "float"]],
  "(anon-function 363 task-control)": [[32, "v0", "float"]],
  "(anon-function 362 task-control)": [[32, "v0", "float"]],
  "(anon-function 337 task-control)": [[32, "v0", "float"]],
  "(anon-function 336 task-control)": [[32, "v0", "float"]],
  "(anon-function 227 task-control)": [
    [[14, 16], "t9", "(function process event-message-block float)"]
  ],
  "(anon-function 286 task-control)": [
    [[14, 16], "t9", "(function process event-message-block float)"]
  ],
  "(anon-function 366 task-control)": [
    [[14, 16], "t9", "(function process event-message-block float)"]
  ],
  "(anon-function 367 task-control)": [
    [[14, 16], "t9", "(function process event-message-block float)"]
  ],
  "(anon-function 368 task-control)": [
    [[14, 16], "t9", "(function process event-message-block float)"]
  ],
  "(anon-function 369 task-control)": [
    [[14, 16], "t9", "(function process event-message-block float)"]
  ],
  "(anon-function 380 task-control)": [
    [[14, 16], "t9", "(function process event-message-block float)"]
  ],
  "(anon-function 383 task-control)": [
    [[14, 16], "t9", "(function process event-message-block float)"]
  ],
  "(anon-function 390 task-control)": [
    [[14, 16], "t9", "(function process event-message-block float)"]
  ],
  "(anon-function 393 task-control)": [
    [[14, 16], "t9", "(function process event-message-block float)"]
  ],
  "(anon-function 400 task-control)": [
    [[14, 16], "t9", "(function process event-message-block float)"]
  ],
  "(anon-function 403 task-control)": [
    [[14, 16], "t9", "(function process event-message-block float)"]
  ],
  "(anon-function 435 task-control)": [
    [[14, 16], "t9", "(function process event-message-block float)"]
  ],
  "(anon-function 445 task-control)": [
    [[14, 16], "t9", "(function process event-message-block float)"]
  ],
  "(anon-function 455 task-control)": [
    [[14, 16], "t9", "(function process event-message-block float)"]
  ],
  "(anon-function 38 task-control)": [[13, "v0", "float"]],
  "(anon-function 28 task-control)": [[13, "v0", "float"]],

  "(method 18 game-info)": [
    [4, "v1", "symbol"],
    [5, "v1", "level-load-info"],
    [10, "s3", "continue-point"]
  ],

  "(method 9 game-info)": [
    [
      [270, 286],
      "s2",
      "(function cpu-thread function object object object object pointer)"
    ]
  ],

  "(method 25 game-info)": [
    [4, "v1", "game-save-tag"],
    [53, "v1", "pointer"],
    [[7, 53], "v1", "game-save-tag"],
    [[72, 138], "s4", "game-save-tag"],
    [154, "s4", "pointer"],
    [[166, 205], "s4", "game-save-tag"],
    [206, "s4", "pointer"],
    [498, "s4", "pointer"],
    [207, "a1", "(pointer uint8)"],
    [[219, 220], "s4", "game-save-tag"],
    [223, "s4", "pointer"],
    [224, "a1", "(pointer uint8)"],
    [[235, 236], "s4", "game-save-tag"],
    [249, "s4", "pointer"],
    [[261, 262], "s4", "game-save-tag"],
    [275, "s4", "pointer"],
    [293, "s4", "game-save-tag"],
    [302, "s4", "pointer"],
    [303, "a2", "(pointer uint8)"],
    [315, "s4", "game-save-tag"],
    [319, "s4", "pointer"],
    [343, "v1", "(pointer uint8)"],
    [352, "v1", "(pointer uint8)"],
    [[360, 420], "s4", "game-save-tag"],
    [423, "s4", "pointer"],
    [424, "a1", "(pointer uint8)"],
    [436, "s4", "game-save-tag"],
    [440, "s4", "pointer"],
    [456, "s4", "game-save-tag"],
    [460, "s4", "pointer"],
    [476, "s4", "game-save-tag"],
    [480, "s4", "pointer"],
    [[493, 495], "s4", "game-save-tag"]
  ],

  "(method 11 game-save)": [
    [126, "v1", "pointer"],
    [213, "s4", "pointer"],
    [[74, 88], "s4", "game-save-tag"],
    [98, "s4", "pointer"],
    [107, "s4", "game-save-tag"],
    [125, "s4", "(pointer uint8)"],
    [131, "s4", "game-save-tag"],
    [155, "s4", "game-save-tag"],
    [148, "s4", "pointer"],
    [172, "s4", "pointer"],
    [179, "s4", "game-save-tag"],
    [196, "s4", "pointer"],
    [[203, 210], "s4", "game-save-tag"]
  ],

  "drawable-load": [
    [17, "s5", "drawable"],
    [18, "s5", "drawable"],
    [20, "s5", "drawable"],
    [25, "s5", "drawable"],
    [27, "s5", "drawable"]
  ],
  "art-load": [
    [9, "s5", "art"],
    [13, "s5", "art"],
    [15, "s5", "art"]
  ],
  "art-group-load-check": [
    [22, "s3", "art-group"],
    [31, "s3", "art-group"],
    [43, "s3", "art-group"],
    [50, "s3", "art-group"],
    [52, "s3", "art-group"]
  ],
  "(method 13 art-group)": [[16, "s3", "art-joint-anim"]],
  "(method 14 art-group)": [[16, "s3", "art-joint-anim"]],
  "(method 9 external-art-control)": [
    [171, "s4", "external-art-buffer"],
    [172, "s4", "external-art-buffer"],
    [173, "s4", "external-art-buffer"],
    [177, "s4", "external-art-buffer"],
    [183, "s4", "external-art-buffer"],
    [190, "s4", "external-art-buffer"],

    [233, "s4", "spool-anim"],
    [240, "s4", "spool-anim"],
    [243, "s4", "spool-anim"],
    [248, "s4", "spool-anim"],
    [249, "s4", "spool-anim"],
    [253, "s4", "spool-anim"],
    [257, "s4", "spool-anim"]
  ],

  "(method 10 external-art-control)": [[18, "v1", "spool-anim"]],

  "(method 16 external-art-control)": [
    [37, "a0", "process"],
    [17, "s5", "process-drawable"]
  ],

  "ja-play-spooled-anim": [
    [154, "a0", "process"],
    [286, "s2", "art-joint-anim"],
    [294, "s2", "art-joint-anim"],
    [295, "s2", "art-joint-anim"],
    [306, "s2", "art-joint-anim"],
    [320, "s2", "art-joint-anim"],
    [324, "s2", "art-joint-anim"]
  ],

  "(method 11 external-art-control)": [
    [127, "a0", "process"],
    [151, "a0", "process"],
    [168, "a0", "process"],
    [18, "s5", "process-drawable"]
  ],

  "debug-menu-item-var-make-float": [
    [30, "t9", "(function int int float float int)"]
  ],

  "debug-menu-item-var-update-display-str": [
    [[44, 49], "v1", "int"],
    [[61, 69], "v1", "int"]
  ],

  "debug-menu-item-get-max-width": [[[18, 27], "a0", "debug-menu-item-var"]],

  "debug-menu-send-msg": [
    [[3, 14], "s2", "debug-menu-item"],
    [[14, 21], "s2", "debug-menu-item-submenu"]
  ],

  "debug-menu-item-var-joypad-handler": [
    [[39, 42], "a2", "int"],
    [[40, 42], "a3", "int"],
    [41, "t9", "(function int int int int int)"],
    [200, "t9", "(function int int int int int)"],
    [138, "v1", "int"],
    [143, "v1", "int"],
    [[182, 187], "v1", "int"],
    [[182, 187], "a1", "int"],
    [[190, 194], "a0", "int"],
    [[193, 195], "v1", "int"]
  ],

  "debug-menu-find-from-template": [
    [3, "s4", "debug-menu"],
    [[4, 8], "s4", "debug-menu-item"],
    [[41, 44], "s4", "debug-menu-node"],
    [[7, 12], "s5", "debug-menu-item"],
    [23, "s5", "debug-menu-item-submenu"]
  ],

  "debug-menu-func-decode": [[[12, 14], "a0", "symbol"]],

  "dm-cam-render-float": [[[71, 72], "v0", "float"]],

  "build-continue-menu": [[4, "v1", "symbol"]],

  "can-hint-be-played?": [
    [[25, 28], "a0", "level-hint"] // kinda a guess, but its the only process that makes sense
  ],

  "debug-menu-rebuild": [[[4, 13], "a0", "debug-menu-item"]],

  "debug-menu-item-submenu-render": [[[39, 44], "v1", "dma-packet"]],

  "debug-menu-item-function-render": [[[46, 51], "v1", "dma-packet"]],

  "debug-menu-item-flag-render": [[[44, 49], "v1", "dma-packet"]],

  "debug-menu-render": [
    [[45, 48], "v1", "dma-packet"],
    [[106, 110], "v1", "dma-packet"]
  ],

  "debug-menu-item-var-msg": [[64, "t9", "(function int int int int int)"]],

  "debug-menu-item-var-make-int": [
    [21, "t9", "(function int int int int int)"]
  ],

  "calculate-basis-functions-vector!": [
    [[8, 20], "v1", "(pointer float)"],
    [[0, 60], "f1", "float"]
  ],

<<<<<<< HEAD
  "(anon-function 6 water-anim)": [
    [[0, 999], "s6", "water-anim"],
    [6, "a0", "vector"]
  ],

  "(anon-function 5 water-anim)": [
    [[0, 999], "s6", "water-anim"]
  ],

  "rigid-body-platform-post": [
    [[0, 999], "s6", "rigid-body-platform"]
  ],

  "(anon-function 8 rigid-body)": [
    [[0, 999], "s6", "rigid-body-platform"],
    [[16, 21], "t9", "(function object)"]
  ],

  "(anon-function 7 rigid-body)": [
    [[0, 999], "s6", "rigid-body-platform"]
  ],

  "(anon-function 6 rigid-body)": [
    [[0, 999], "s6", "rigid-body-platform"],
    [[16, 21], "t9", "(function object)"]
  ],

  "(anon-function 5 rigid-body)": [
    [[0, 999], "s6", "rigid-body-platform"]
  ],

  "(method 34 rigid-body-platform)": [
    [[0, 5], "t9", "(function object)"]
  ],

  "(anon-function 4 water-anim)": [
    [[0, 999], "s6", "water-anim"]
  ],

  "(method 22 water-anim)": [
    [[9, 14], "t9", "(function object object)"],
    [[32, 37], "t9", "(function object object)"]
  ],

=======
  "(anon-function 2 memory-usage)": [
    [[171, 415], "s5", "process-drawable"],
    [[212, 213], "v1", "collide-shape"]
  ],

  "(method 8 process-tree)": [
    [31, "v1", "symbol"],
    [6, "a3", "symbol"]
  ],

  "(method 9 align-control)": [
    [[27, 31], "t9", "(function object object object object)"]
  ],

  "(method 8 tie-fragment)": [
    [150, "a0", "(pointer int32)"],
    [[157, 160], "a0", "basic"]
  ],

  "letterbox": [[[29, 33], "v1", "dma-packet"]],

  "blackout": [[[20, 24], "v1", "dma-packet"]],

  "(method 10 external-art-control)": [[18, "v1", "pointer"]],

  "(method 15 load-state)": [
    [31, "t9", "(function int)"],
    [291, "s5", "entity-actor"],
    [370, "s3", "process-drawable"]
  ],

  "yakow-default-event-handler": [
    [27, "a0", "collide-shape"],
    [32, "a0", "collide-shape"]
  ],

  "(method 11 yakow)": [
    [184, "v1", "vector"],
    [186, "v1", "vector"],
    [189, "v1", "vector"]
  ],

  "yakow-post": [
    [114, "a0", "collide-shape-moving"],
    [130, "a0", "collide-shape-moving"]
  ],

  "raw-ray-sphere-intersect": [
    [23, "v1", "float"],
    [36, "v1", "uint"]
  ],

  "(method 0 anim-test-obj)": [
    [9, "s4", "anim-test-obj"],
    [10, "s4", "anim-test-obj"],
    [13, "s4", "anim-test-obj"],
    [15, "s4", "anim-test-obj"]
  ],

  "(method 0 anim-test-sequence)": [
    [8, "s5", "anim-test-sequence"],
    [11, "s5", "anim-test-sequence"],
    [13, "s5", "anim-test-sequence"]
  ],

  "(method 0 anim-test-seq-item)": [
    [8, "v1", "anim-test-seq-item"],
    [10, "v0", "anim-test-seq-item"],
    [11, "v0", "anim-test-seq-item"],
    [14, "v0", "anim-test-seq-item"],
    [17, "v0", "anim-test-seq-item"]
  ],

  "(method 3 anim-tester)": [
    [12, "s5", "anim-test-obj"],
    [15, "s5", "anim-test-obj"],
    [148, "s5", "anim-test-obj"],
    [150, "s5", "anim-test-obj"],
    [22, "s4", "anim-test-sequence"],
    [28, "s4", "anim-test-sequence"],
    [38, "s4", "anim-test-sequence"],
    [48, "s4", "anim-test-sequence"],
    [59, "s4", "anim-test-sequence"],
    [137, "s4", "anim-test-sequence"],
    [139, "s4", "anim-test-sequence"],
    [66, "s3", "anim-test-seq-item"],
    [70, "s3", "anim-test-seq-item"],
    [75, "s3", "anim-test-seq-item"],
    [79, "s3", "anim-test-seq-item"],
    [88, "s3", "anim-test-seq-item"],
    [94, "s3", "anim-test-seq-item"],
    [104, "s3", "anim-test-seq-item"],
    [114, "s3", "anim-test-seq-item"],
    [126, "s3", "anim-test-seq-item"],
    [128, "s3", "anim-test-seq-item"]
  ],

  "anim-test-obj-item-valid?": [
    [5, "s5", "anim-test-sequence"],
    [12, "s5", "anim-test-sequence"],
    [17, "s5", "anim-test-sequence"],
    [36, "s5", "anim-test-sequence"],
    [38, "s5", "anim-test-sequence"],
    [20, "v1", "anim-test-seq-item"],
    [26, "v1", "anim-test-seq-item"],
    [28, "v1", "anim-test-seq-item"]
  ],

  "anim-test-obj-remove-invalid": [
    [84, "v1", "anim-test-sequence"],
    [88, "v1", "anim-test-sequence"],
    [90, "v1", "anim-test-sequence"],
    [92, "v1", "anim-test-sequence"],
    [93, "v1", "anim-test-sequence"],
    [91, "a0", "anim-test-sequence"],
    [5, "s5", "anim-test-sequence"],
    [8, "s5", "anim-test-sequence"],
    [11, "s5", "anim-test-sequence"],
    [30, "s5", "anim-test-sequence"],
    [44, "s5", "anim-test-sequence"],
    [51, "s5", "anim-test-sequence"],
    [58, "s5", "anim-test-sequence"],
    [67, "s5", "anim-test-sequence"],
    [70, "s4", "anim-test-sequence"],
    [71, "s5", "anim-test-sequence"],
    [72, "s5", "anim-test-sequence"],
    [15, "s3", "anim-test-seq-item"],
    [18, "s3", "anim-test-seq-item"],
    [24, "s3", "anim-test-seq-item"],
    [31, "s3", "anim-test-seq-item"],
    [34, "s2", "anim-test-seq-item"],
    [35, "s3", "anim-test-seq-item"],
    [36, "s3", "anim-test-seq-item"],
    [61, "a0", "anim-test-seq-item"]
  ],

  "anim-tester-reset": [
    [14, "v1", "anim-test-obj"],
    [30, "v1", "anim-test-obj"],
    [33, "v1", "anim-test-obj"],
    [36, "v1", "anim-test-obj"],
    [43, "v1", "anim-test-obj"],
    [[50, 53], "v1", "anim-test-obj"]
  ],

  "anim-tester-save-all-objects": [
    [[4, 19], "gp", "anim-test-obj"],
    [17, "v1", "anim-test-obj"]
  ],

  "anim-tester-save-object-seqs": [
    [63, "s5", "anim-test-sequence"],
    [69, "s5", "anim-test-sequence"],
    [65, "s5", "anim-test-sequence"],
    [75, "s5", "anim-test-sequence"],
    [79, "s5", "anim-test-sequence"],
    [133, "s5", "anim-test-sequence"],
    [141, "s5", "anim-test-sequence"],
    [142, "v1", "anim-test-sequence"],
    [143, "s5", "anim-test-sequence"],
    [83, "s4", "anim-test-seq-item"],
    [89, "s4", "anim-test-seq-item"],
    [91, "s4", "anim-test-seq-item"],
    [92, "s4", "anim-test-seq-item"],
    [96, "s4", "anim-test-seq-item"],
    [105, "s4", "anim-test-seq-item"],
    [111, "s4", "anim-test-seq-item"],
    [120, "s4", "anim-test-seq-item"],
    [121, "v1", "anim-test-seq-item"],
    [122, "s4", "anim-test-seq-item"]
  ],

  "anim-test-obj-list-handler": [
    [25, "s5", "anim-test-obj"],
    [31, "s5", "anim-test-obj"],
    [110, "s5", "anim-test-obj"],
    [166, "s5", "anim-test-obj"],
    [112, "v1", "anim-tester"]
  ],

  "anim-test-anim-list-handler": [
    [2, "s5", "anim-test-obj"],
    [25, "s5", "anim-test-obj"],
    [65, "s5", "anim-test-obj"],
    [227, "s5", "anim-test-obj"],
    [90, "v1", "anim-test-obj"],
    [91, "v1", "anim-test-obj"],
    [100, "v1", "anim-test-obj"],
    [105, "v1", "anim-test-obj"],
    [130, "v1", "anim-test-obj"],
    [131, "v1", "anim-test-obj"],
    [140, "v1", "anim-test-obj"],
    [145, "v1", "anim-test-obj"],
    [167, "v1", "anim-test-obj"],
    [169, "v1", "anim-test-obj"],
    [171, "v1", "anim-test-obj"],
    [173, "v1", "anim-test-obj"]
  ],

  "anim-test-sequence-list-handler": [
    [2, "s5", "anim-test-sequence"],
    [25, "s5", "anim-test-sequence"],
    [31, "s5", "anim-test-sequence"],
    [71, "s5", "anim-test-sequence"],
    [231, "s5", "anim-test-sequence"],
    [96, "v1", "anim-test-sequence"],
    [97, "v1", "anim-test-sequence"],
    [106, "v1", "anim-test-sequence"],
    [111, "v1", "anim-test-sequence"],
    [136, "v1", "anim-test-sequence"],
    [137, "v1", "anim-test-sequence"],
    [146, "v1", "anim-test-sequence"],
    [151, "v1", "anim-test-sequence"]
  ],

  "anim-test-edit-sequence-list-handler": [
    [[122, 965], "s4", "anim-test-sequence"],
    [129, "v1", "glst-named-node"],
    [[128, 909], "gp", "anim-test-seq-item"],
    [380, "v0", "anim-test-obj"],
    [381, "v0", "anim-test-obj"],
    [382, "v0", "anim-test-obj"],
    [389, "v0", "anim-test-obj"],
    [483, "s3", "anim-test-seq-item"],
    [491, "s3", "anim-test-seq-item"],
    [502, "s3", "anim-test-seq-item"]
  ],

  "anim-tester-interface": [
    [[34, 48], "gp", "anim-test-obj"],
    [[95, 109], "gp", "anim-test-obj"],
    [[156, 160], "v1", "anim-test-obj"],
    [[162, 165], "v1", "anim-test-sequence"]
  ],

  "anim-tester-get-playing-item": [
    [7, "v0", "anim-test-seq-item"],
    [[5, 22], "s5", "anim-test-seq-item"],
    [21, "v0", "anim-test-seq-item"],
    [25, "v0", "anim-test-seq-item"]
  ],

  "anim-tester-add-newobj": [
    [[2, 185], "s2", "anim-test-obj"],
    [[70, 193], "s5", "anim-test-obj"],
    [149, "v1", "anim-test-sequence"],
    [154, "v1", "anim-test-sequence"],
    [160, "v1", "anim-test-sequence"],
    [164, "a0", "art-joint-anim"],
    [170, "a0", "art-joint-anim"]
  ],

  "anim-tester-start": [[20, "t9", "(function process function none)"]],

  "anim-tester-set-name": [
    [[34, 51], "s3", "anim-test-obj"],
    [[40, 63], "s5", "anim-test-sequence"]
  ],

  "anim-tester-add-sequence": [[[33, 102], "s5", "anim-test-obj"]],

  "(anon-function 11 anim-tester)": [
    [[23, 113], "s4", "anim-test-obj"],
    [[83, 338], "gp", "anim-test-sequence"],
    [[123, 187], "s4", "art-joint-anim"]
  ],

  "(method 10 bsp-header)": [
    [[51, 61], "a0", "(pointer uint128)"],
    [[51, 61], "a1", "(pointer uint128)"],
    [133, "v1", "terrain-bsp"],
    [141, "v1", "terrain-bsp"],
    [148, "v1", "terrain-bsp"],
    [5, "a0", "terrain-bsp"],
    [8, "a0", "terrain-bsp"]
  ],

  "(method 15 bsp-header)": [
    [5, "a0", "terrain-bsp"],
    [8, "a0", "terrain-bsp"]
  ],

  "bsp-camera-asm": [
    [[4, 14], "a1", "bsp-node"],
    [[0, 9], "v1", "bsp-node"],
    [[12, 16], "v1", "bsp-node"]
  ],

  "level-remap-texture": [
    [15, "t0", "(pointer int32)"],
    [21, "t0", "(pointer int32)"],
    [19, "t0", "(pointer uint64)"],
    [12, "v1", "int"]
  ],

  "sprite-add-matrix-data": [
    [[5, 15], "a2", "dma-packet"],
    [[24, 29], "a1", "matrix"],
    [[47, 57], "a2", "dma-packet"],
    [[60, 97], "a1", "matrix"],
    [[116, 129], "a1", "vector"]
  ],

  "sprite-add-frame-data": [[[8, 16], "a0", "dma-packet"]],

  "sprite-add-2d-chunk": [
    [[12, 20], "a0", "dma-packet"],
    [[45, 52], "a0", "dma-packet"],
    [[69, 76], "a0", "dma-packet"],
    [[80, 87], "v1", "dma-packet"]
  ],

  "sprite-add-3d-chunk": [
    [[11, 19], "a0", "dma-packet"],
    [[44, 51], "a0", "dma-packet"],
    [[68, 75], "a0", "dma-packet"],
    [[79, 87], "v1", "dma-packet"]
  ],

  "sprite-add-shadow-chunk": [
    [[11, 19], "a0", "dma-packet"],
    [[37, 44], "a0", "dma-packet"],
    [[49, 77], "a0", "(inline-array vector)"],
    [[93, 100], "a0", "dma-packet"],
    [[105, 121], "s1", "adgif-shader"],
    [[130, 138], "v1", "dma-packet"]
  ],

  "sprite-draw": [
    [[33, 37], "a0", "dma-packet"],
    [[43, 46], "a0", "gs-gif-tag"],
    [51, "a0", "(pointer gs-test)"],
    [53, "a0", "(pointer gs-reg64)"],
    [55, "a0", "(pointer gs-clamp)"],
    [57, "a0", "(pointer gs-reg64)"],
    [[78, 87], "a0", "dma-packet"],
    [[92, 97], "a0", "dma-packet"],
    [[125, 129], "a0", "dma-packet"],
    [[143, 146], "v1", "dma-packet"]
  ],

  "sprite-init-distorter": [
    [59, "a3", "uint"],
    [[3, 7], "a2", "dma-packet"],
    [[13, 16], "a2", "gs-gif-tag"],
    [21, "a2", "(pointer gs-zbuf)"],
    [23, "a2", "(pointer gs-reg64)"],
    [29, "a2", "(pointer gs-tex0)"],
    [31, "a2", "(pointer gs-reg64)"],
    [33, "a2", "(pointer gs-tex1)"],
    [35, "a2", "(pointer gs-reg64)"],
    [36, "a2", "(pointer gs-miptbp)"],
    [38, "a2", "(pointer gs-reg64)"],
    [45, "a2", "(pointer gs-clamp)"],
    [47, "a2", "(pointer gs-reg64)"],
    [49, "a2", "(pointer gs-alpha)"],
    [51, "a2", "(pointer gs-reg64)"],
    [[62, 67], "a1", "dma-packet"]
  ],

  "sprite-draw-distorters": [
    [[70, 90], "a0", "vector"],
    [72, "v1", "vector"],
    [93, "v1", "vector"],
    [96, "v1", "vector"],
    [115, "v1", "(pointer int32)"],
    [119, "a0", "(pointer int32)"],
    [124, "v1", "vector"],
    [154, "v1", "vector"],
    [[172, 189], "a1", "dma-packet"]
  ],

  "debug-menu-make-from-template": [
    [[20, 30], "s5", "string"],
    [[31, 60], "s5", "string"],
    [[61, 71], "s5", "string"],
    [[72, 81], "s5", "string"],
    [[82, 107], "s5", "string"],
    [[108, 135], "s5", "string"],
    [[136, 152], "s5", "string"],
    [[153, 183], "s5", "string"],
    [[186, 224], "s5", "string"],
    [[225, 246], "s5", "string"],
    [[249, 321], "s5", "string"]
  ],

  "debug-menu-item-var-render": [[[94, 98], "v1", "dma-packet"]],

  "generic-add-constants": [[[8, 17], "a0", "dma-packet"]],

  "generic-init-buf": [
    [[14, 19], "a0", "dma-packet"],
    [[24, 28], "a0", "gs-gif-tag"],
    [32, "a0", "(pointer gs-test)"],
    [34, "a0", "(pointer uint64)"],
    [34, "a1", "gs-reg"],
    [35, "a0", "(pointer gs-zbuf)"],
    [37, "a0", "(pointer uint64)"],
    [37, "a1", "gs-reg"],
    [[47, 53], "a0", "dma-packet"],
    [[56, 62], "v1", "(pointer vif-tag)"],
    [[62, 66], "v1", "(pointer int32)"]
  ],

  "cam-standard-event-handler": [
    [[0, 999], "s6", "camera-slave"],
    [[16, 30], "s5", "state"],
    [41, "a0", "vector"],
    [[5, 8], "t9", "(function object)"],
    [[19, 22], "t9", "(function object)"],
    [[30, 32], "t9", "(function object)"]
  ],

  "cam-curve-pos": [[[0, 224], "s6", "camera-slave"]],

  "cam-combiner-init": [
    [[0, 999], "s6", "camera-combiner"],
    [[28, 33], "t9", "(function object)"]
  ],

  "(anon-function 1 cam-combiner)": [[[0, 999], "s6", "camera-combiner"]],

  "(anon-function 2 cam-combiner)": [
    [10, "a0", "vector"],
    [[0, 20], "s6", "camera-slave"],
    [[20, 231], "s6", "camera-combiner"],
    [[99, 127], "gp", "camera-slave"],
    [[187, 231], "gp", "camera-slave"]
  ],

  "cam-start": [
    [[18, 22], "t9", "(function process object function)"],
    [[38, 42], "t9", "(function process object function)"]
  ],

  "cam-master-init": [
    [[0, 999], "s6", "camera-master"],
    [[111, 115], "t9", "(function cpu-thread function)"],
    [[139, 145], "t9", "(function cpu-thread function object object)"],
    [[163, 167], "t9", "(function object)"]
  ],

  "cam-curve-setup": [[[0, 82], "s6", "camera-slave"]],

  "(method 15 tracking-spline)": [
    [[57, 59], "a2", "vector"],
    [[57, 59], "a3", "vector"]
  ],

  "(method 16 tracking-spline)": [
    [[40, 42], "a0", "vector"],
    [[40, 42], "a1", "vector"]
  ],

  "cam-slave-init-vars": [[[0, 999], "s6", "camera-slave"]],

  "cam-slave-get-vector-with-offset": [[[52, 65], "s3", "vector"]],

  "cam-slave-go": [[[3, 6], "t9", "(function object)"]],

  "cam-slave-init": [
    [[0, 999], "s6", "camera-slave"],
    [[47, 50], "t9", "(function object object)"],
    [[54, 58], "t9", "(function object object)"]
  ],

  "update-mood-village3": [
    [[236, 245], "s0", "(array float)"],
    [245, "s0", "(array int8)"],
    [[246, 297], "s0", "(array float)"],
    [[297, 309], "s0", "(array uint8)"],
    [[309, 314], "s0", "matrix"] // TODO - there is no way this is correct lol
  ],

  "update-mood-citadel": [
    [291, "s5", "(pointer float)"],
    [298, "s5", "(pointer float)"],
    [300, "s5", "(pointer float)"],
    [304, "s5", "(pointer float)"],
    [307, "s5", "(pointer float)"],
    [318, "s5", "(pointer float)"]
  ],

  "update-mood-finalboss": [
    [40, "s4", "(pointer int64)"],
    [44, "s4", "(pointer int64)"],
    [174, "s4", "(pointer int64)"],
    [251, "s4", "(pointer int64)"],
    [255, "s4", "(pointer int64)"],
    [347, "s4", "(pointer int64)"]
  ],

  "update-mood-ogre": [
    [57, "s4", "(pointer float)"],
    [64, "s4", "(pointer float)"],
    [90, "s4", "(pointer float)"],
    [92, "s4", "(pointer float)"],
    [95, "s4", "(pointer float)"],
    [98, "s4", "(pointer float)"],
    [100, "s4", "(pointer float)"],
    [105, "s4", "(pointer float)"],
    [144, "s4", "(pointer float)"]
  ],

  "update-mood-snow": [
    [93, "s5", "vector"],
    [110, "s5", "vector"]
  ],

  "ocean-trans-add-upload-table": [
    [44, "a0", "dma-packet"],
    [46, "a0", "dma-packet"],
    [51, "a0", "dma-packet"],
    [[55, 59], "v1", "vector4w"], // TODO - very likely wrong, but it's something that has 4 int32's,
    [[87, 228], "v1", "(inline-array vector)"],
    [241, "a0", "dma-packet"],
    [243, "a0", "dma-packet"],
    [248, "a0", "dma-packet"]
  ],

  "ocean-trans-add-upload-strip": [
    [39, "a0", "dma-packet"],
    [41, "a0", "dma-packet"],
    [46, "a0", "dma-packet"],
    [[57, 61], "v1", "vector4w"], // TODO - very likely wrong, but it's something that has 4 int32's,
    [[64, 147], "v1", "(inline-array vector)"], // TODO - very likely wrong, but it's something that has 4 int32's,
    [166, "a0", "dma-packet"],
    [168, "a0", "dma-packet"],
    [173, "a0", "dma-packet"]
  ],

  "ocean-trans-add-constants": [
    [7, "a1", "dma-packet"],
    [9, "a1", "dma-packet"],
    [14, "a1", "dma-packet"],
    [[17, 46], "v1", "matrix"]
  ],

  "draw-ocean-transition": [[255, "v1", "ocean-mid-mask"]],

  // "ocean-trans-mask-ptrs-bit?": [
  //   [[32, 41], "a0", "(pointer ocean-trans-mask)"]
  // ],

>>>>>>> ad695ed1
  "placeholder-do-not-add-below": []
}<|MERGE_RESOLUTION|>--- conflicted
+++ resolved
@@ -1247,52 +1247,6 @@
     [[0, 60], "f1", "float"]
   ],
 
-<<<<<<< HEAD
-  "(anon-function 6 water-anim)": [
-    [[0, 999], "s6", "water-anim"],
-    [6, "a0", "vector"]
-  ],
-
-  "(anon-function 5 water-anim)": [
-    [[0, 999], "s6", "water-anim"]
-  ],
-
-  "rigid-body-platform-post": [
-    [[0, 999], "s6", "rigid-body-platform"]
-  ],
-
-  "(anon-function 8 rigid-body)": [
-    [[0, 999], "s6", "rigid-body-platform"],
-    [[16, 21], "t9", "(function object)"]
-  ],
-
-  "(anon-function 7 rigid-body)": [
-    [[0, 999], "s6", "rigid-body-platform"]
-  ],
-
-  "(anon-function 6 rigid-body)": [
-    [[0, 999], "s6", "rigid-body-platform"],
-    [[16, 21], "t9", "(function object)"]
-  ],
-
-  "(anon-function 5 rigid-body)": [
-    [[0, 999], "s6", "rigid-body-platform"]
-  ],
-
-  "(method 34 rigid-body-platform)": [
-    [[0, 5], "t9", "(function object)"]
-  ],
-
-  "(anon-function 4 water-anim)": [
-    [[0, 999], "s6", "water-anim"]
-  ],
-
-  "(method 22 water-anim)": [
-    [[9, 14], "t9", "(function object object)"],
-    [[32, 37], "t9", "(function object object)"]
-  ],
-
-=======
   "(anon-function 2 memory-usage)": [
     [[171, 415], "s5", "process-drawable"],
     [[212, 213], "v1", "collide-shape"]
@@ -1837,6 +1791,49 @@
   //   [[32, 41], "a0", "(pointer ocean-trans-mask)"]
   // ],
 
->>>>>>> ad695ed1
+  "(anon-function 6 water-anim)": [
+    [[0, 999], "s6", "water-anim"],
+    [6, "a0", "vector"]
+  ],
+
+  "(anon-function 5 water-anim)": [
+    [[0, 999], "s6", "water-anim"]
+  ],
+
+  "rigid-body-platform-post": [
+    [[0, 999], "s6", "rigid-body-platform"]
+  ],
+
+  "(anon-function 8 rigid-body)": [
+    [[0, 999], "s6", "rigid-body-platform"],
+    [[16, 21], "t9", "(function object)"]
+  ],
+
+  "(anon-function 7 rigid-body)": [
+    [[0, 999], "s6", "rigid-body-platform"]
+  ],
+
+  "(anon-function 6 rigid-body)": [
+    [[0, 999], "s6", "rigid-body-platform"],
+    [[16, 21], "t9", "(function object)"]
+  ],
+
+  "(anon-function 5 rigid-body)": [
+    [[0, 999], "s6", "rigid-body-platform"]
+  ],
+
+  "(method 34 rigid-body-platform)": [
+    [[0, 5], "t9", "(function object)"]
+  ],
+
+  "(anon-function 4 water-anim)": [
+    [[0, 999], "s6", "water-anim"]
+  ],
+
+  "(method 22 water-anim)": [
+    [[9, 14], "t9", "(function object object)"],
+    [[32, 37], "t9", "(function object object)"]
+  ],
+
   "placeholder-do-not-add-below": []
 }