--- conflicted
+++ resolved
@@ -1828,74 +1828,6 @@
     [46, "v1", "collide-shape-prim"] // `event-other` from collide-shape
   ],
   
-  "(anon-function 6 water-anim)": [
-    [6, "a0", "vector"]
-  ],
-
-  "(anon-function 5 water-anim)": [
-    [2, "v1", "(state none)"]
-  ],
-
-  "(anon-function 8 rigid-body)": [
-    [[16, 21], "t9", "(function object)"]
-  ],
-
-  "(anon-function 6 rigid-body)": [
-    [[16, 21], "t9", "(function object)"]
-  ],
-
-  "(method 34 rigid-body-platform)": [
-    [[0, 5], "t9", "(function object)"]
-  ],
-
-  "(method 22 water-anim)": [
-    [[9, 14], "t9", "(function object object)"],
-    [25, "s3", "basic"],
-    [[32, 37], "t9", "(function object object)"]
-  ],
-
-  "(method 25 water-anim)": [
-    [[27, 45], "v1", "transform"]
-  ],
-
-  "(method 22 rigid-body-platform)": [
-    [26, "f0", "float"]
-  ],
-
-  "rigid-body-platform-event-handler": [
-    [28, "v1", "process-drawable"],
-    [34, "v1", "float"],
-    [83, "v1", "process-drawable"],
-    [119, "v1", "process-drawable"],
-    [125, "v1", "process-drawable"],
-    [158, "v1", "vector"],
-    [170, "v1", "vector"],
-    [184, "v1", "(pointer handle)"],
-    [213, "v1", "process-drawable"]
-  ],
-
-  "(anon-function 9 plat-eco)": [
-    [23, "v1", "(state symbol none)"],
-    [58, "v1", "(state symbol none)"]
-  ],
-
-  "(method 7 rigid-body-platform)": [
-    [5, "v1", "int"],
-    [14, "t9", "(function process-drawable int process-drawable)"]
-  ],
-
-  "(method 10 rigid-body)": [
-    [50, "v1", "vector"]
-  ],
-
-  "(method 11 rigid-body-platform)": [
-    [5, "v1", "process-mask"]
-  ],
-
-  "(method 22 mud)": [
-    [[37, 41], "v1", "ripple-control"]
-  ],
-
   "draw-string": [
     [[93, 96], "a0", "(pointer uint8)"],
     [[206, 209], "t3", "font-work"],
@@ -1930,8 +1862,75 @@
     [[40, 43], "a0", "dma-packet"],
     [[63, 69], "a0", "dma-packet"],
     [[78, 79], "a0", "dma-packet"],
-    [79, "a0", "(pointer uint64)"]
-  ],
+    [7
+  "(anon-function 6 water-anim)": [
+    [6, "a0", "vector"]
+  ],
+
+  "(anon-function 5 water-anim)": [
+    [2, "v1", "(state none)"]
+  ],
+
+  "(anon-function 8 rigid-body)": [
+    [[16, 21], "t9", "(function object)"]
+  ],
+
+  "(anon-function 6 rigid-body)": [
+    [[16, 21], "t9", "(function object)"]
+  ],
+
+  "(method 34 rigid-body-platform)": [
+    [[0, 5], "t9", "(function object)"]
+  ],
+
+  "(method 22 water-anim)": [
+    [[9, 14], "t9", "(function object object)"],
+    [25, "s3", "basic"],
+    [[32, 37], "t9", "(function object object)"]
+  ],
+
+  "(method 25 water-anim)": [
+    [[27, 45], "v1", "transform"]
+  ],
+
+  "(method 22 rigid-body-platform)": [
+    [26, "f0", "float"]
+  ],
+
+  "rigid-body-platform-event-handler": [
+    [28, "v1", "process-drawable"],
+    [34, "v1", "float"],
+    [83, "v1", "process-drawable"],
+    [119, "v1", "process-drawable"],
+    [125, "v1", "process-drawable"],
+    [158, "v1", "vector"],
+    [170, "v1", "vector"],
+    [184, "v1", "(pointer handle)"],
+    [213, "v1", "process-drawable"]
+  ],
+
+  "(anon-function 9 plat-eco)": [
+    [23, "v1", "(state symbol none)"],
+    [58, "v1", "(state symbol none)"]
+  ],
+
+  "(method 7 rigid-body-platform)": [
+    [5, "v1", "int"],
+    [14, "t9", "(function process-drawable int process-drawable)"]
+  ],
+
+  "(method 10 rigid-body)": [
+    [50, "v1", "vector"]
+  ],
+
+  "(method 11 rigid-body-platform)": [
+    [5, "v1", "process-mask"]
+  ],
+
+  "(method 22 mud)": [
+    [[37, 41], "v1", "ripple-control"]
+  ],
+
   "(method 11 twister)": [
     [7, "s4", "twist-joint"],
     [13, "s4", "twist-joint"],
@@ -1944,8 +1943,6 @@
     [70, "s4", "twist-joint"],
     [82, "s4", "twist-joint"]
   ],
-<<<<<<< HEAD
-=======
   
   "(anon-function 2 misty-teetertotter)": [
     [11, "v1", "art-joint-anim"]
@@ -1964,6 +1961,5 @@
     [100, "v1", "art-joint-anim"]
   ],
 
->>>>>>> e983ce95
   "placeholder-do-not-add-below": []
 }