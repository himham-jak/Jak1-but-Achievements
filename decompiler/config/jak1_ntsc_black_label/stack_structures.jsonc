{
  "matrixp*!": [[16, "matrix"]],

  "vector3s-matrix*!": [[16, "vector"]],

  "vector3s-rotate*!": [[16, "vector"]],

  "matrix-rotate-zyx!": [
    [16, "matrix"],
    [80, "matrix"]
  ],

  "matrix-rotate-xyz!": [
    [16, "matrix"],
    [80, "matrix"]
  ],

  "matrix-rotate-zxy!": [
    [16, "matrix"],
    [80, "matrix"]
  ],

  "matrix-rotate-yxz!": [
    [16, "matrix"],
    [80, "matrix"]
  ],

  "matrix-rotate-yzx!": [
    [16, "matrix"],
    [80, "matrix"]
  ],

  "matrix-rotate-yxy!": [
    [16, "vector"],
    [32, "vector"],
    [48, "vector"]
  ],

  "matrix-rotate-yx!": [[16, "matrix"]],

  "transform-matrix-calc!": [
    [16, "matrix"],
    [80, "matrix"]
  ],

  "transform-matrix-parent-calc!": [
    [16, "matrix"],
    [80, "matrix"]
  ],

  "matrix-with-scale->quaternion": [[16, "matrix"]],

  "quaternion-exp!": [[16, "vector"]],
  "quaternion-slerp!": [[16, "vector"]],
  "quaternion-zxy!": [
    [16, "vector"],
    [32, "vector"],
    [48, "vector"]
  ],

  "vector-x-quaternion!": [[16, "matrix"]],
  "vector-y-quaternion!": [[16, "matrix"]],
  "vector-z-quaternion!": [[16, "matrix"]],

  "quaternion-y-angle": [[16, "vector"]],
  "quaternion-rotate-local-x!": [[16, "quaternion"]],
  "quaternion-rotate-local-y!": [[16, "quaternion"]],
  "quaternion-rotate-local-z!": [[16, "quaternion"]],
  "quaternion-rotate-y!": [[16, "quaternion"]],
  "quaternion-rotate-x!": [
    [16, "quaternion"],
    [32, "vector"]
  ],
  "quaternion-rotate-z!": [
    [16, "quaternion"],
    [32, "vector"]
  ],
  "quaternion-delta-y": [
    [16, "vector"],
    [32, "vector"]
  ],
  "quaternion-rotate-y-to-vector!": [
    [16, "quaternion"],
    [32, "vector"],
    [48, "quaternion"]
  ],
  "quaternion-xz-angle": [
    [16, "matrix"],
    [80, "vector"]
  ],
  "vector-rotate-y!": [
    [16, "quaternion"],
    [32, "matrix"]
  ],

  "eul->matrix": [[16, "vector"]],
  "eul->quat": [[16, "matrix"]],
  "quat->eul": [[16, "matrix"]],

  "vector-line-distance": [
    [16, "vector"],
    [32, "vector"],
    [48, "vector"],
    [64, "vector"]
  ],
  "vector-line-distance-point!": [
    [16, "vector"],
    [32, "vector"],
    [48, "vector"],
    [64, "vector"]
  ],

  "forward-up-nopitch->inv-matrix": [[16, "vector"]],

  "forward-up-nopitch->quaternion": [[16, "matrix"]],

  "forward-up->quaternion": [
    [16, "matrix"],
    [80, "vector"]
  ],

  "quaternion-from-two-vectors!": [[16, "vector"]],

  "quaternion-from-two-vectors-max-angle!": [[16, "vector"]],

  "matrix-from-two-vectors!": [[16, "vector"]],
  "matrix-from-two-vectors-max-angle!": [[16, "vector"]],
  "matrix-from-two-vectors-max-angle-partial!": [[16, "vector"]],
  "matrix-from-two-vectors-partial-linear!": [[16, "vector"]],
  "matrix-remove-z-rot": [
    [16, "vector"],
    [32, "matrix"]
  ],

  "matrix-rot-diff!": [
    [16, "quaternion"],
    [32, "quaternion"],
    [48, "quaternion"]
  ],

  "quaternion-seek": [
    [16, "matrix"],
    [80, "matrix"],
    [144, "quaternion"]
  ],
  "vector-deg-seek": [[16, "matrix"]],
  "vector-deg-slerp": [
    [16, "matrix"],
    [80, "vector"],
    [96, "vector"]
  ],

  "circle-test": [
    [16, "sphere"],
    [32, "sphere"],
    [48, "vector"],
    [64, "vector"]
  ],

  "move-target-from-pad": [
    [16, "vector"],
    [32, "vector"],
    [48, "matrix"]
  ],

  "draw-sprite2d-xy": [[16, "draw-context"]],
  "screen-gradient": [[16, "draw-context"]],

  "(method 10 oscillating-vector)": [[16, "vector"]],

  "show-mc-info": [[16, "mc-slot-info"]],

  "update-mood-erase-color2": [[16, "mood-fog"]],

  "make-light-kit": [[16, "matrix"]],

  "matrix<-parented-transformq!": [[16, "vector"]],

  "(method 20 trsqv)": [[16, "vector"]],

  "(method 19 trsqv)": [[16, "vector"]],

  "(method 17 trsqv)": [
    [16, "quaternion"],
    [32, "vector"],
    [48, "vector"],
    [64, "vector"],
    [80, "vector"]
  ],

  "(method 25 trsqv)": [
    [16, "vector"],
    [32, "vector"],
    [48, "vector"],
    [64, "vector"]
  ],

  "(method 16 trsqv)": [
    [16, "matrix"],
    [80, "matrix"]
  ],

  "(method 14 trsqv)": [[16, "vector"]],

  "(method 13 trsqv)": [[16, "vector"]],

  "(method 12 trsqv)": [
    [16, "vector"],
    [32, "vector"]
  ],

  "(method 11 trsqv)": [[16, "vector"]],

  "(method 10 trsqv)": [
    [16, "vector"],
    [32, "vector"]
  ],

  "(method 23 trsqv)": [[16, "vector"]],
  "(method 24 trsqv)": [[16, "vector"]],

  "vector-sincos!": [[16, "vector"]],

  "init-for-transform": [
    [16, "matrix"],
    [80, "matrix"],
    [144, "vector4s-3"],
    [192, "vector"],
    [208, "vector4s-3"]
  ],

  "string->sound-name": [[16, "qword"]],

  "(method 15 trajectory)": [
    [16, "vector"],
    [32, "vector"]
  ],

  "ripple-add-debug-sphere": [[16, "vector"]],

  "camera-teleport-to-entity": [
    [16, "transformq"],
    [64, "event-message-block"]
  ],

  "(method 10 cam-vector-seeker)": [[16, "vector"]],

  "joint-mod-look-at-handler": [
    [16, "vector"],
    [32, "vector"],
    [64, "vector"],
    [80, "vector"],
    [96, "vector"]
  ],

  "joint-mod-world-look-at-handler": [
    [16, "vector"],
    [32, "vector"],
    [64, "vector"],
    [80, "matrix"],
    [144, "vector"],
    [160, "vector"],
    [176, "matrix"]
  ],

  "joint-mod-rotate-handler": [
    [16, "quaternion"],
    [32, "quaternion"],
    [48, "quaternion"]
  ],

  "joint-mod-wheel-callback": [
    [16, "vector"],
    [32, "vector"],
    [48, "vector"]
  ],

  "draw-end-credits": [[16, "font-context"]],

  "draw-title-credits": [[16, "font-context"]],

  "moving-sphere-sphere-intersect": [[16, "vector"]],

  "moving-sphere-moving-sphere-intersect": [
    [16, "vector"],
    [32, "vector"]
  ],

  "(method 9 cylinder-flat)": [
    [16, "vector"],
    [32, "vector"],
    [48, "cylinder-flat-verts"],
    [208, "cylinder-flat-verts"],
    [368, "matrix"],
    [432, "vector"]
  ],

  "(method 9 cylinder)": [
    [16, "vector"],
    [32, "vector"],
    [48, "cylinder-verts"],
    [432, "cylinder-verts"],
    [816, "matrix"],
    [880, "matrix"]
  ],

  "ray-arbitrary-circle-intersect": [
    [16, "vector"],
    [32, "vector"]
  ],

  "(method 10 cylinder-flat)": [
    [16, "vector"],
    [32, "vector"]
  ],

  "(method 10 cylinder)": [
    [16, "vector"],
    [32, "vector"]
  ],

  "add-debug-sphere-from-table": [
    [16, "vector"],
    [32, "vector"],
    [48, "vector"]
  ],

  "make-debug-sphere-table": [
    [16, "vector"],
    [32, "vector"],
    [48, "vector"],
    [64, "vector"]
  ],

  "(method 20 actor-link-info)": [[16, "event-message-block"]],
  "(method 21 actor-link-info)": [[16, "event-message-block"]],
  "(method 23 actor-link-info)": [[16, "event-message-block"]],

  "(method 24 actor-link-info)": [[16, "event-message-block"]],

  "internal-draw-debug-line": [
    [16, "vector4w-2"],
    [48, "vector4w-2"]
  ],
  "internal-draw-debug-text-3d": [
    [16, "vector4w"],
    [32, "font-context"]
  ],
  "add-debug-triangle-normal": [
    [16, "vector"],
    [32, "vector"]
  ],
  "add-debug-flat-triangle": [
    [16, "vector4w-3"],
    [64, "vector4w-3"]
  ],
  "add-debug-point": [[16, "vector4w-2"]],
  "add-debug-line2d": [
    [16, "vector4w"],
    [32, "vector4w"]
  ],
  "add-debug-box": [
    [16, "vector"],
    [32, "vector"]
  ],
  "add-debug-x": [
    [16, "vector"],
    [32, "vector"]
  ],
  "add-debug-sphere-with-transform": [[16, "vector"]],
  "add-debug-circle": [
    [16, "vector"],
    [32, "vector"]
  ],
  "add-debug-vector": [[16, "vector"]],
  "add-debug-yrot-vector": [[16, "vector"]],
  "add-debug-arc": [
    [16, "vector"],
    [32, "vector"]
  ],
  "add-debug-curve": [
    [16, "vector"],
    [32, "vector"]
  ],
  "add-debug-points": [[16, "vector"]],
  "add-debug-light": [[16, "vector"]],
  "dma-timeout-cam": [
    [16, "vector"],
    [32, "matrix"]
  ],

  "(method 18 tracking-spline)": [
    [16, "tracking-spline-sampler"],
    [32, "tracking-spline-sampler"]
  ],

  "draw-ocean-transition": [
    [16, "sphere"]
  ],

  "dm-cam-mode-func": [[16, "event-message-block"]],
  "ocean-trans-add-upload-table": [
    [16, "vector"]
  ],

  "dm-cam-settings-func": [[16, "event-message-block"]],

  "dm-cam-render-float": [[16, "event-message-block"]],

  "debug-create-cam-restore": [[16, "euler-angles"]],

  "dm-task-resolution": [[16, "event-message-block"]],

  "dm-task-get-money": [[16, "event-message-block"]],

  "dm-give-all-cells": [[16, "event-message-block"]],

  "dm-give-cell": [[16, "event-message-block"]],

  "(anon-function 13 default-menu)": [[16, "event-message-block"]],

  "(anon-function 12 default-menu)": [[16, "event-message-block"]],

  "(anon-function 11 default-menu)": [[16, "event-message-block"]],

  "(method 22 level)": [[16, "event-message-block"]],
  "(method 9 level)": [[16, "event-message-block"]],
  "(method 10 load-state)": [[16, "event-message-block"]],
  "cam-slave-get-rot": [[16, "quaternion"]],

  "draw-joint-spheres": [[16, "vector"]],
  "(method 16 process-drawable)": [
    [16, "matrix"],
    [80, "matrix"],
    [144, "vector"],
    [160, "vector"]
  ],

  "(anon-function 494 task-control)": [[16, "event-message-block"]],
  "(anon-function 493 task-control)": [[16, "event-message-block"]],
  "(anon-function 480 task-control)": [[16, "event-message-block"]],
  "(anon-function 477 task-control)": [[16, "event-message-block"]],
  "(anon-function 476 task-control)": [[16, "event-message-block"]],
  "(anon-function 475 task-control)": [[16, "event-message-block"]],
  "(anon-function 474 task-control)": [[16, "event-message-block"]],
  "(anon-function 455 task-control)": [[16, "event-message-block"]],
  "(anon-function 445 task-control)": [[16, "event-message-block"]],
  "(anon-function 435 task-control)": [[16, "event-message-block"]],
  "(anon-function 426 task-control)": [[16, "event-message-block"]],
  "(anon-function 425 task-control)": [[16, "event-message-block"]],
  "(anon-function 415 task-control)": [[16, "event-message-block"]],
  "(anon-function 414 task-control)": [[16, "event-message-block"]],
  "(anon-function 403 task-control)": [[16, "event-message-block"]],
  "(anon-function 400 task-control)": [[16, "event-message-block"]],
  "(anon-function 393 task-control)": [[16, "event-message-block"]],
  "(anon-function 390 task-control)": [[16, "event-message-block"]],
  "(anon-function 383 task-control)": [[16, "event-message-block"]],
  "(anon-function 380 task-control)": [[16, "event-message-block"]],
  "(anon-function 369 task-control)": [[16, "event-message-block"]],
  "(anon-function 368 task-control)": [[16, "event-message-block"]],
  "(anon-function 367 task-control)": [[16, "event-message-block"]],
  "(anon-function 366 task-control)": [[16, "event-message-block"]],
  "(anon-function 365 task-control)": [[16, "event-message-block"]],
  "(anon-function 364 task-control)": [[16, "event-message-block"]],
  "(anon-function 363 task-control)": [[16, "event-message-block"]],
  "(anon-function 362 task-control)": [[16, "event-message-block"]],
  "(anon-function 337 task-control)": [[16, "event-message-block"]],
  "(anon-function 336 task-control)": [[16, "event-message-block"]],
  "(anon-function 286 task-control)": [[16, "event-message-block"]],
  "(anon-function 227 task-control)": [[16, "event-message-block"]],
  "(anon-function 38 task-control)": [[16, "event-message-block"]],
  "(anon-function 28 task-control)": [[16, "event-message-block"]],
  "(method 10 border-plane)": [[16, "vector"]],
  "(method 9 game-info)": [[16, "event-message-block"]],
  "(method 9 continue-point)": [[16, "vector"]],
  "(method 9 game-save)": [[16, "file-stream"]],
  "(method 10 game-save)": [[16, "file-stream"]],
  "vector-vector-deg-slerp!": [
    [16, "vector"],
    [32, "vector"],
    [48, "quaternion"],
    [64, "quaternion"],
    [80, "quaternion"],
    [96, "vector"]
  ],

  "closest-pt-in-triangle": [
    [16, "vector"],
    [32, "vector"],
    [48, "vector"]
  ],

  "vector-circle-tangent-new": [
    [16, "sphere"],
    [32, "vector"],
    [48, "vector"]
  ],

  "vector-circle-tangent": [
    [16, "sphere"],
    [32, "vector"],
    [48, "vector"],
    [64, "vector"]
  ],

  "vector-plane-distance": [[16, "vector"]],

  "curve-length": [
    [16, "vector"],
    [32, "vector"]
  ],

  "curve-closest-point": [
    [16, "vector"],
    [32, "vector"]
  ],

  "(method 27 seagull)": [
    [16, "vector"],
    [32, "vector"]
  ],

  "add-debug-air-box": [
    [16, "vector"],
    [32, "vector"]
  ],

  "mem-size": [[16, "memory-usage-block"]],

  "display-loop": [[16, "sphere"]],

  "(method 14 curve-control)": [[16, "vector"]],

  "(method 19 path-control)": [
    [16, "vector"],
    [32, "vector"],
    [48, "vector"],
    [64, "vector"]
  ],

  "progress-allowed?": [[16, "event-message-block"]],

  "(method 9 align-control)": [
    [16, "matrix"],
    [80, "quaternion"]
  ],

  "(method 10 align-control)": [[16, "vector"]],

  "(method 15 load-state)": [
    [16, "event-message-block"],
    [96, "event-message-block"]
  ],
  
  "(method 43 farmer)": [
    [16, "vector"]
  ],
  
  "yakow-post": [
    [16, "vector"],
    [32, "vector"],
    [48, "vector"],
    [64, "vector"],
    [80, "vector"],
    [96, "vector"]
  ],
  
  "anim-tester-save-object-seqs": [
    [16, "file-stream"]
  ],

  "anim-test-obj-list-handler": [[16, "event-message-block"]],
  "anim-test-anim-list-handler": [[16, "event-message-block"]],
  "anim-test-sequence-list-handler": [[16, "event-message-block"]],
  "anim-test-edit-sequence-list-handler": [[16, "event-message-block"]],
  "anim-test-edit-seq-insert-item": [[16, "event-message-block"]],
  "anim-test-edit-sequence-list-handler": [
    [112, "event-message-block"],
    [16, "font-context"]
  ],
  "anim-tester-add-newobj": [[16, "event-message-block"]],
  "anim-tester-start": [[16, "event-message-block"]],
  "anim-tester-add-sequence": [[16, "event-message-block"]],
  
  "(anon-function 28 task-control)": [[16, "event-message-block"]],

  "instance-tfragment-add-debug-sphere": [
    [16, "vector"]
  ],
  
  "(method 10 game-save)": [[16, "file-stream"]],

  "cam-state-from-entity": [[16, "curve"]],

  "(method 9 cam-index)": [[16, "vector"]],

  "(method 10 cam-index)": [[16, "vector"]],

  "(method 15 tracking-spline)": [
    [16, "tracking-spline-sampler"],
    [32, "tracking-point"]
  ],

  "(method 16 tracking-spline)": [
    [16, "tracking-spline-sampler"],
    [32, "vector"]
  ],

  "(method 18 tracking-spline)": [
    [16, "tracking-spline-sampler"],
    [32, "vector"]
  ],

  "(method 20 tracking-spline)": [
    [16, "vector"],
    [32, "vector"]
  ],

  "(method 21 tracking-spline)": [
    [16, "tracking-spline-sampler"],
    [32, "vector"]
  ],

  "(method 22 tracking-spline)": [
    [16, "tracking-spline-sampler"],
    [32, "vector"]
  ],

  "cam-slave-init": [[16, "event-message-block"]],

  "cam-curve-pos": [
    [16, "vector"],
    [32, "vector"],
    [48, "vector"]
  ],

  "curve-length": [
    [16, "vector"],
    [32, "vector"]
  ],

  "curve-closest-point": [
    [16, "vector"],
    [32, "vector"]
  ],

  "cam-calc-follow!": [
    [16, "event-message-block"],
    [96, "vector"],
    [112, "vector"],
    [128, "vector"],
    [144, "vector"]
  ],

  "mat-remove-z-rot": [
    [16, "vector"],
    [32, "matrix"]
  ],

  "slave-matrix-blend-2": [
    [16, "vector"],
    [32, "quaternion"],
    [48, "quaternion"],
    [64, "quaternion"]
  ],

  "vector-into-frustum-nosmooth!": [
    [16, "matrix"],
    [80, "vector"],
    [96, "vector"]
  ],

  "slave-set-rotation!": [
    [16, "vector"],
    [32, "matrix"],
    [96, "vector"],
    [112, "matrix"], // guess
    [176, "vector"] // guess
  ],

  "v-slrp2!": [
    [16, "vector"],
    [32, "vector"],
    [48, "vector"],
    [64, "matrix"],
    [128, "vector"]
  ],

  "v-slrp3!": [
    [16, "vector"],
    [32, "vector"],
    [48, "vector"],
    [64, "matrix"],
    [128, "vector"]
  ],

  "(anon-function 1 cam-combiner)": [
    [16, "vector"],
    [32, "matrix"],
    [80, "vector"],
    [96, "matrix"]
  ],

  "cam-master-init": [
    [16, "vector"],
    [32, "vector"]
  ],

  "plane-from-points": [[16, "vector"]],

  "update-view-planes": [
    [16, "view-frustum"],
    [144, "vector"],
    [160, "vector"],
    [176, "vector"],
    [192, "vector"],
    [208, "vector"],
    [224, "vector"]
  ],

  "move-camera-from-pad": [[16, "vector"]],

  "cam-free-floating-move": [[16, "camera-free-floating-move-info"]],

  "update-camera": [
    [16, "vector"],
    [32, "quaternion"],
    [48, "vector"]
  ],
  
  "ocean-make-trans-camera-masks": [
    [16, "vector"],
    [32, "vector"]
  ],

  "(anon-function 28 task-control)": [[16, "event-message-block"]],

  "update-mood-prt-color": [
    [16, "vector"]
  ],

  "update-mood-swamp": [
    [16, "vector"]
  ],

  "update-mood-village1": [
    [16, "vector"]
  ],

  "update-mood-maincave": [
    [16, "vector"]
  ],

  "update-mood-ogre": [
    [16, "vector"]
  ],

  "update-mood-finalboss": [
    [16, "vector"],
    [32, "vector"]
  ],

  "update-mood-darkcave": [
    [16, "vector"],
    [32, "vector"]
  ],

  "update-mood-citadel": [
    [16, "vector"],
    [32, "vector"],
    [48, "vector"],
    [64, "vector"],
    [80, "vector"],
    [96, "vector"],
    [112, "vector"],
    [128, "vector"]
  ],

  "update-mood-jungleb": [
    [16, "vector"],
    [32, "vector"],
    [48, "vector"]
  ],

  "update-mood-sunken": [
    [16, "vector"],
    [32, "vector"],
    [48, "vector"],
    [64, "vector"]
  ],

<<<<<<< HEAD
  "(method 50 nav-enemy)": [
    [16, "vector"]
  ],

  "nav-enemy-init-by-other": [
    [16, "vector"]
  ],

  "nav-enemy-turn-to-face-point": [
    [16, "vector"]
  ],

  "nav-enemy-facing-point?": [
    [16, "vector"]
  ],

  "nav-enemy-jump-post": [
    [16, "vector"]
  ],

  "(method 41 nav-enemy)": [
    [16, "vector"],
    [32, "vector"]
  ],

  "nav-enemy-falling-post": [
    [16, "vector"] // TODO - check collide-shape-moving::62(type, vector, float)
  ],

  "nav-enemy-death-post": [
    [16, "vector"] // TODO - check collide-shape-moving::62(type, vector, float)
  ],

  "nav-enemy-jump-land-post": [
    [16, "vector"],
    [32, "vector"]
  ],

  "nav-enemy-facing-direction?": [
    [16, "vector"],
    [32, "vector"]
  ],

  "nav-enemy-initialize-custom-jump": [
    [16, "vector"],
    [32, "vector"]
  ],

  "nav-enemy-flee-post": [
    [16, "vector"],
    [32, "vector"]
  ],

  "(anon-function 17 nav-enemy)": [
    [16, "vector"]
  ],
  "(anon-function 29 nav-enemy)": [
    [16, "event-message-block"]
  ],
  "(anon-function 30 nav-enemy)": [
    [16, "event-message-block"]
  ],
  "(anon-function 51 nav-enemy)": [
    [16, "event-message-block"]
  ],
  "(anon-function 57 nav-enemy)": [
    [16, "event-message-block"]
  ],

  "(method 73 nav-enemy)": [
    [16, "event-message-block"]
  ],

  "(method 43 nav-enemy)": [
    [16, "event-message-block"]
  ],

  "nav-enemy-send-attack": [
    [16, "event-message-block"]
  ],

=======
  "update-mood-village2": [
    [16, "vector"],
    [32, "vector"],
    [48, "vector"],
    [64, "vector"]
  ],

  "update-mood-rolling": [
    [16, "vector"] // TODO - really not sure about this one
  ],

  "update-mood-village3": [
    [16, "vector"],
    [32, "vector"],
    [48, "vector"],
    [64, "vector"],
    [80, "vector"],
    [96, "vector"]
  ],

  "ocean-transition-check": [
    [16, "vector"]
  ],

  "ocean-trans-add-upload-strip": [
    [16, "vector"]
  ],

  "draw-ocean-transition-seams": [
    [16, "sphere"]
  ],
  
>>>>>>> ad695ed1
  "placeholder-do-not-add-below!": []
}<|MERGE_RESOLUTION|>--- conflicted
+++ resolved
@@ -789,89 +789,6 @@
     [64, "vector"]
   ],
 
-<<<<<<< HEAD
-  "(method 50 nav-enemy)": [
-    [16, "vector"]
-  ],
-
-  "nav-enemy-init-by-other": [
-    [16, "vector"]
-  ],
-
-  "nav-enemy-turn-to-face-point": [
-    [16, "vector"]
-  ],
-
-  "nav-enemy-facing-point?": [
-    [16, "vector"]
-  ],
-
-  "nav-enemy-jump-post": [
-    [16, "vector"]
-  ],
-
-  "(method 41 nav-enemy)": [
-    [16, "vector"],
-    [32, "vector"]
-  ],
-
-  "nav-enemy-falling-post": [
-    [16, "vector"] // TODO - check collide-shape-moving::62(type, vector, float)
-  ],
-
-  "nav-enemy-death-post": [
-    [16, "vector"] // TODO - check collide-shape-moving::62(type, vector, float)
-  ],
-
-  "nav-enemy-jump-land-post": [
-    [16, "vector"],
-    [32, "vector"]
-  ],
-
-  "nav-enemy-facing-direction?": [
-    [16, "vector"],
-    [32, "vector"]
-  ],
-
-  "nav-enemy-initialize-custom-jump": [
-    [16, "vector"],
-    [32, "vector"]
-  ],
-
-  "nav-enemy-flee-post": [
-    [16, "vector"],
-    [32, "vector"]
-  ],
-
-  "(anon-function 17 nav-enemy)": [
-    [16, "vector"]
-  ],
-  "(anon-function 29 nav-enemy)": [
-    [16, "event-message-block"]
-  ],
-  "(anon-function 30 nav-enemy)": [
-    [16, "event-message-block"]
-  ],
-  "(anon-function 51 nav-enemy)": [
-    [16, "event-message-block"]
-  ],
-  "(anon-function 57 nav-enemy)": [
-    [16, "event-message-block"]
-  ],
-
-  "(method 73 nav-enemy)": [
-    [16, "event-message-block"]
-  ],
-
-  "(method 43 nav-enemy)": [
-    [16, "event-message-block"]
-  ],
-
-  "nav-enemy-send-attack": [
-    [16, "event-message-block"]
-  ],
-
-=======
   "update-mood-village2": [
     [16, "vector"],
     [32, "vector"],
@@ -904,6 +821,86 @@
     [16, "sphere"]
   ],
   
->>>>>>> ad695ed1
+  "(method 50 nav-enemy)": [
+    [16, "vector"]
+  ],
+
+  "nav-enemy-init-by-other": [
+    [16, "vector"]
+  ],
+
+  "nav-enemy-turn-to-face-point": [
+    [16, "vector"]
+  ],
+
+  "nav-enemy-facing-point?": [
+    [16, "vector"]
+  ],
+
+  "nav-enemy-jump-post": [
+    [16, "vector"]
+  ],
+
+  "(method 41 nav-enemy)": [
+    [16, "vector"],
+    [32, "vector"]
+  ],
+
+  "nav-enemy-falling-post": [
+    [16, "vector"] // TODO - check collide-shape-moving::62(type, vector, float)
+  ],
+
+  "nav-enemy-death-post": [
+    [16, "vector"] // TODO - check collide-shape-moving::62(type, vector, float)
+  ],
+
+  "nav-enemy-jump-land-post": [
+    [16, "vector"],
+    [32, "vector"]
+  ],
+
+  "nav-enemy-facing-direction?": [
+    [16, "vector"],
+    [32, "vector"]
+  ],
+
+  "nav-enemy-initialize-custom-jump": [
+    [16, "vector"],
+    [32, "vector"]
+  ],
+
+  "nav-enemy-flee-post": [
+    [16, "vector"],
+    [32, "vector"]
+  ],
+
+  "(anon-function 17 nav-enemy)": [
+    [16, "vector"]
+  ],
+  "(anon-function 29 nav-enemy)": [
+    [16, "event-message-block"]
+  ],
+  "(anon-function 30 nav-enemy)": [
+    [16, "event-message-block"]
+  ],
+  "(anon-function 51 nav-enemy)": [
+    [16, "event-message-block"]
+  ],
+  "(anon-function 57 nav-enemy)": [
+    [16, "event-message-block"]
+  ],
+
+  "(method 73 nav-enemy)": [
+    [16, "event-message-block"]
+  ],
+
+  "(method 43 nav-enemy)": [
+    [16, "event-message-block"]
+  ],
+
+  "nav-enemy-send-attack": [
+    [16, "event-message-block"]
+  ],
+
   "placeholder-do-not-add-below!": []
 }