{
  "matrixp*!": [[16, "matrix"]],

  "vector3s-matrix*!": [[16, "vector"]],

  "vector3s-rotate*!": [[16, "vector"]],

  "matrix-rotate-zyx!": [
    [16, "matrix"],
    [80, "matrix"]
  ],

  "matrix-rotate-xyz!": [
    [16, "matrix"],
    [80, "matrix"]
  ],

  "matrix-rotate-zxy!": [
    [16, "matrix"],
    [80, "matrix"]
  ],

  "matrix-rotate-yxz!": [
    [16, "matrix"],
    [80, "matrix"]
  ],

  "matrix-rotate-yzx!": [
    [16, "matrix"],
    [80, "matrix"]
  ],

  "matrix-rotate-yxy!": [
    [16, "vector"],
    [32, "vector"],
    [48, "vector"]
  ],

  "matrix-rotate-yx!": [[16, "matrix"]],

  "transform-matrix-calc!": [
    [16, "matrix"],
    [80, "matrix"]
  ],

  "transform-matrix-parent-calc!": [
    [16, "matrix"],
    [80, "matrix"]
  ],

  "matrix-with-scale->quaternion": [[16, "matrix"]],

  "quaternion-exp!": [[16, "vector"]],
  "quaternion-slerp!": [[16, "vector"]],
  "quaternion-zxy!": [
    [16, "vector"],
    [32, "vector"],
    [48, "vector"]
  ],

  "vector-x-quaternion!": [[16, "matrix"]],
  "vector-y-quaternion!": [[16, "matrix"]],
  "vector-z-quaternion!": [[16, "matrix"]],

  "quaternion-y-angle": [[16, "vector"]],
  "quaternion-rotate-local-x!": [[16, "quaternion"]],
  "quaternion-rotate-local-y!": [[16, "quaternion"]],
  "quaternion-rotate-local-z!": [[16, "quaternion"]],
  "quaternion-rotate-y!": [[16, "quaternion"]],
  "quaternion-rotate-x!": [
    [16, "quaternion"],
    [32, "vector"]
  ],
  "quaternion-rotate-z!": [
    [16, "quaternion"],
    [32, "vector"]
  ],
  "quaternion-delta-y": [
    [16, "vector"],
    [32, "vector"]
  ],
  "quaternion-rotate-y-to-vector!": [
    [16, "quaternion"],
    [32, "vector"],
    [48, "quaternion"]
  ],
  "quaternion-xz-angle": [
    [16, "matrix"],
    [80, "vector"]
  ],
  "vector-rotate-y!": [
    [16, "quaternion"],
    [32, "matrix"]
  ],

  "eul->matrix": [[16, "vector"]],
  "eul->quat": [[16, "matrix"]],
  "quat->eul": [[16, "matrix"]],

  "vector-line-distance": [
    [16, "vector"],
    [32, "vector"],
    [48, "vector"],
    [64, "vector"]
  ],
  "vector-line-distance-point!": [
    [16, "vector"],
    [32, "vector"],
    [48, "vector"],
    [64, "vector"]
  ],

  "forward-up-nopitch->inv-matrix": [[16, "vector"]],

  "forward-up-nopitch->quaternion": [[16, "matrix"]],

  "forward-up->quaternion": [
    [16, "matrix"],
    [80, "vector"]
  ],

  "quaternion-from-two-vectors!": [[16, "vector"]],

  "quaternion-from-two-vectors-max-angle!": [[16, "vector"]],

  "matrix-from-two-vectors!": [[16, "vector"]],
  "matrix-from-two-vectors-max-angle!": [[16, "vector"]],
  "matrix-from-two-vectors-max-angle-partial!": [[16, "vector"]],
  "matrix-from-two-vectors-partial-linear!": [[16, "vector"]],
  "matrix-remove-z-rot": [
    [16, "vector"],
    [32, "matrix"]
  ],

  "matrix-rot-diff!": [
    [16, "quaternion"],
    [32, "quaternion"],
    [48, "quaternion"]
  ],

  "quaternion-seek": [
    [16, "matrix"],
    [80, "matrix"],
    [144, "quaternion"]
  ],
  "vector-deg-seek": [[16, "matrix"]],
  "vector-deg-slerp": [
    [16, "matrix"],
    [80, "vector"],
    [96, "vector"]
  ],

  "circle-test": [
    [16, "sphere"],
    [32, "sphere"],
    [48, "vector"],
    [64, "vector"]
  ],

  "move-target-from-pad": [
    [16, "vector"],
    [32, "vector"],
    [48, "matrix"]
  ],

  "draw-sprite2d-xy": [[16, "draw-context"]],
  "screen-gradient": [[16, "draw-context"]],

  "(method 10 oscillating-vector)": [[16, "vector"]],

  "show-mc-info": [[16, "mc-slot-info"]],

  "update-mood-erase-color2": [[16, "mood-fog"]],

  "make-light-kit": [[16, "matrix"]],

  "matrix<-parented-transformq!": [[16, "vector"]],

  "(method 20 trsqv)": [[16, "vector"]],

  "(method 19 trsqv)": [[16, "vector"]],

  "(method 17 trsqv)": [
    [16, "quaternion"],
    [32, "vector"],
    [48, "vector"],
    [64, "vector"],
    [80, "vector"]
  ],

  "(method 25 trsqv)": [
    [16, "vector"],
    [32, "vector"],
    [48, "vector"],
    [64, "vector"]
  ],

  "(method 16 trsqv)": [
    [16, "matrix"],
    [80, "matrix"]
  ],

  "(method 14 trsqv)": [[16, "vector"]],

  "(method 13 trsqv)": [[16, "vector"]],

  "(method 12 trsqv)": [
    [16, "vector"],
    [32, "vector"]
  ],

  "(method 11 trsqv)": [[16, "vector"]],

  "(method 10 trsqv)": [
    [16, "vector"],
    [32, "vector"]
  ],

  "(method 23 trsqv)": [[16, "vector"]],
  "(method 24 trsqv)": [[16, "vector"]],

  "vector-sincos!": [[16, "vector"]],

  "init-for-transform": [
    [16, "matrix"],
    [80, "matrix"],
    [144, "vector4s-3"],
    [192, "vector"],
    [208, "vector4s-3"]
  ],

  "string->sound-name": [[16, "qword"]],

  "(method 15 trajectory)": [
    [16, "vector"],
    [32, "vector"]
  ],

  "ripple-add-debug-sphere": [[16, "vector"]],

  "camera-teleport-to-entity": [
    [16, "transformq"],
    [64, "event-message-block"]
  ],

  "(method 10 cam-vector-seeker)": [[16, "vector"]],

  "joint-mod-look-at-handler": [
    [16, "vector"],
    [32, "vector"],
    [64, "vector"],
    [80, "vector"],
    [96, "vector"]
  ],

  "joint-mod-world-look-at-handler": [
    [16, "vector"],
    [32, "vector"],
    [64, "vector"],
    [80, "matrix"],
    [144, "vector"],
    [160, "vector"],
    [176, "matrix"]
  ],

  "joint-mod-rotate-handler": [
    [16, "quaternion"],
    [32, "quaternion"],
    [48, "quaternion"]
  ],

  "joint-mod-wheel-callback": [
    [16, "vector"],
    [32, "vector"],
    [48, "vector"]
  ],

  "draw-end-credits": [[16, "font-context"]],

  "draw-title-credits": [[16, "font-context"]],

  "moving-sphere-sphere-intersect": [[16, "vector"]],

  "moving-sphere-moving-sphere-intersect": [
    [16, "vector"],
    [32, "vector"]
  ],

  "(method 9 cylinder-flat)": [
    [16, "vector"],
    [32, "vector"],
    [48, "cylinder-flat-verts"],
    [208, "cylinder-flat-verts"],
    [368, "matrix"],
    [432, "vector"]
  ],

  "(method 9 cylinder)": [
    [16, "vector"],
    [32, "vector"],
    [48, "cylinder-verts"],
    [432, "cylinder-verts"],
    [816, "matrix"],
    [880, "matrix"]
  ],

  "ray-arbitrary-circle-intersect": [
    [16, "vector"],
    [32, "vector"]
  ],

  "(method 10 cylinder-flat)": [
    [16, "vector"],
    [32, "vector"]
  ],

  "(method 10 cylinder)": [
    [16, "vector"],
    [32, "vector"]
  ],

  "add-debug-sphere-from-table": [
    [16, "vector"],
    [32, "vector"],
    [48, "vector"]
  ],

  "make-debug-sphere-table": [
    [16, "vector"],
    [32, "vector"],
    [48, "vector"],
    [64, "vector"]
  ],

  "(method 20 actor-link-info)": [[16, "event-message-block"]],
  "(method 21 actor-link-info)": [[16, "event-message-block"]],
  "(method 23 actor-link-info)": [[16, "event-message-block"]],

  "(method 24 actor-link-info)": [[16, "event-message-block"]],

  "internal-draw-debug-line": [
    [16, "vector4w-2"],
    [48, "vector4w-2"]
  ],
  "internal-draw-debug-text-3d": [
    [16, "vector4w"],
    [32, "font-context"]
  ],
  "add-debug-triangle-normal": [
    [16, "vector"],
    [32, "vector"]
  ],
  "add-debug-flat-triangle": [
    [16, "vector4w-3"],
    [64, "vector4w-3"]
  ],
  "add-debug-point": [[16, "vector4w-2"]],
  "add-debug-line2d": [
    [16, "vector4w"],
    [32, "vector4w"]
  ],
  "add-debug-box": [
    [16, "vector"],
    [32, "vector"]
  ],
  "add-debug-x": [
    [16, "vector"],
    [32, "vector"]
  ],
  "add-debug-sphere-with-transform": [[16, "vector"]],
  "add-debug-circle": [
    [16, "vector"],
    [32, "vector"]
  ],
  "add-debug-vector": [[16, "vector"]],
  "add-debug-yrot-vector": [[16, "vector"]],
  "add-debug-arc": [
    [16, "vector"],
    [32, "vector"]
  ],
  "add-debug-curve": [
    [16, "vector"],
    [32, "vector"]
  ],
  "add-debug-points": [[16, "vector"]],
  "add-debug-light": [[16, "vector"]],
  "dma-timeout-cam": [
    [16, "vector"],
    [32, "matrix"]
  ],

  "(method 18 tracking-spline)": [
    [16, "tracking-spline-sampler"],
    [32, "tracking-spline-sampler"]
  ],

  "draw-ocean-transition": [
    [16, "sphere"]
  ],

  "dm-cam-mode-func": [[16, "event-message-block"]],
  "ocean-trans-add-upload-table": [
    [16, "vector"]
  ],

  "dm-cam-settings-func": [[16, "event-message-block"]],

  "dm-cam-render-float": [[16, "event-message-block"]],

  "debug-create-cam-restore": [[16, "euler-angles"]],

  "dm-task-resolution": [[16, "event-message-block"]],

  "dm-task-get-money": [[16, "event-message-block"]],

  "dm-give-all-cells": [[16, "event-message-block"]],

  "dm-give-cell": [[16, "event-message-block"]],

  "(anon-function 13 default-menu)": [[16, "event-message-block"]],

  "(anon-function 12 default-menu)": [[16, "event-message-block"]],

  "(anon-function 11 default-menu)": [[16, "event-message-block"]],

  "(method 22 level)": [[16, "event-message-block"]],
  "(method 9 level)": [[16, "event-message-block"]],
  "(method 10 load-state)": [[16, "event-message-block"]],
  "cam-slave-get-rot": [[16, "quaternion"]],

  "draw-joint-spheres": [[16, "vector"]],
  "(method 16 process-drawable)": [
    [16, "matrix"],
    [80, "matrix"],
    [144, "vector"],
    [160, "vector"]
  ],

  "(anon-function 494 task-control)": [[16, "event-message-block"]],
  "(anon-function 493 task-control)": [[16, "event-message-block"]],
  "(anon-function 480 task-control)": [[16, "event-message-block"]],
  "(anon-function 477 task-control)": [[16, "event-message-block"]],
  "(anon-function 476 task-control)": [[16, "event-message-block"]],
  "(anon-function 475 task-control)": [[16, "event-message-block"]],
  "(anon-function 474 task-control)": [[16, "event-message-block"]],
  "(anon-function 455 task-control)": [[16, "event-message-block"]],
  "(anon-function 445 task-control)": [[16, "event-message-block"]],
  "(anon-function 435 task-control)": [[16, "event-message-block"]],
  "(anon-function 426 task-control)": [[16, "event-message-block"]],
  "(anon-function 425 task-control)": [[16, "event-message-block"]],
  "(anon-function 415 task-control)": [[16, "event-message-block"]],
  "(anon-function 414 task-control)": [[16, "event-message-block"]],
  "(anon-function 403 task-control)": [[16, "event-message-block"]],
  "(anon-function 400 task-control)": [[16, "event-message-block"]],
  "(anon-function 393 task-control)": [[16, "event-message-block"]],
  "(anon-function 390 task-control)": [[16, "event-message-block"]],
  "(anon-function 383 task-control)": [[16, "event-message-block"]],
  "(anon-function 380 task-control)": [[16, "event-message-block"]],
  "(anon-function 369 task-control)": [[16, "event-message-block"]],
  "(anon-function 368 task-control)": [[16, "event-message-block"]],
  "(anon-function 367 task-control)": [[16, "event-message-block"]],
  "(anon-function 366 task-control)": [[16, "event-message-block"]],
  "(anon-function 365 task-control)": [[16, "event-message-block"]],
  "(anon-function 364 task-control)": [[16, "event-message-block"]],
  "(anon-function 363 task-control)": [[16, "event-message-block"]],
  "(anon-function 362 task-control)": [[16, "event-message-block"]],
  "(anon-function 337 task-control)": [[16, "event-message-block"]],
  "(anon-function 336 task-control)": [[16, "event-message-block"]],
  "(anon-function 286 task-control)": [[16, "event-message-block"]],
  "(anon-function 227 task-control)": [[16, "event-message-block"]],
  "(anon-function 38 task-control)": [[16, "event-message-block"]],
  "(anon-function 28 task-control)": [[16, "event-message-block"]],
  "(method 10 border-plane)": [[16, "vector"]],
  "(method 9 game-info)": [[16, "event-message-block"]],
  "(method 9 continue-point)": [[16, "vector"]],
  "(method 9 game-save)": [[16, "file-stream"]],
  "(method 10 game-save)": [[16, "file-stream"]],
  "vector-vector-deg-slerp!": [
    [16, "vector"],
    [32, "vector"],
    [48, "quaternion"],
    [64, "quaternion"],
    [80, "quaternion"],
    [96, "vector"]
  ],

  "closest-pt-in-triangle": [
    [16, "vector"],
    [32, "vector"],
    [48, "vector"]
  ],

  "vector-circle-tangent-new": [
    [16, "sphere"],
    [32, "vector"],
    [48, "vector"]
  ],

  "vector-circle-tangent": [
    [16, "sphere"],
    [32, "vector"],
    [48, "vector"],
    [64, "vector"]
  ],

  "vector-plane-distance": [[16, "vector"]],

  "curve-length": [
    [16, "vector"],
    [32, "vector"]
  ],

  "curve-closest-point": [
    [16, "vector"],
    [32, "vector"]
  ],

  "(method 27 seagull)": [
    [16, "vector"],
    [32, "vector"]
  ],

  "add-debug-air-box": [
    [16, "vector"],
    [32, "vector"]
  ],

  "mem-size": [[16, "memory-usage-block"]],

  "display-loop": [[16, "sphere"]],

  "(method 14 curve-control)": [[16, "vector"]],

  "(method 19 path-control)": [
    [16, "vector"],
    [32, "vector"],
    [48, "vector"],
    [64, "vector"]
  ],

  "progress-allowed?": [[16, "event-message-block"]],

  "(method 9 align-control)": [
    [16, "matrix"],
    [80, "quaternion"]
  ],

  "(method 10 align-control)": [[16, "vector"]],

  "(method 15 load-state)": [
    [16, "event-message-block"],
    [96, "event-message-block"]
  ],
  
  "(method 43 farmer)": [
    [16, "vector"]
  ],
  
  "yakow-post": [
    [16, "vector"],
    [32, "vector"],
    [48, "vector"],
    [64, "vector"],
    [80, "vector"],
    [96, "vector"]
  ],
  
  "anim-tester-save-object-seqs": [
    [16, "file-stream"]
  ],

  "anim-test-obj-list-handler": [[16, "event-message-block"]],
  "anim-test-anim-list-handler": [[16, "event-message-block"]],
  "anim-test-sequence-list-handler": [[16, "event-message-block"]],
  "anim-test-edit-sequence-list-handler": [[16, "event-message-block"]],
  "anim-test-edit-seq-insert-item": [[16, "event-message-block"]],
  "anim-test-edit-sequence-list-handler": [
    [112, "event-message-block"],
    [16, "font-context"]
  ],
  "anim-tester-add-newobj": [[16, "event-message-block"]],
  "anim-tester-start": [[16, "event-message-block"]],
  "anim-tester-add-sequence": [[16, "event-message-block"]],
  
  "(anon-function 28 task-control)": [[16, "event-message-block"]],

  "instance-tfragment-add-debug-sphere": [
    [16, "vector"]
  ],
  
  "(method 10 game-save)": [[16, "file-stream"]],

  "cam-state-from-entity": [[16, "curve"]],

  "(method 9 cam-index)": [[16, "vector"]],

  "(method 10 cam-index)": [[16, "vector"]],

  "(method 15 tracking-spline)": [
    [16, "tracking-spline-sampler"],
    [32, "tracking-point"]
  ],

  "(method 16 tracking-spline)": [
    [16, "tracking-spline-sampler"],
    [32, "vector"]
  ],

  "(method 18 tracking-spline)": [
    [16, "tracking-spline-sampler"],
    [32, "vector"]
  ],

  "(method 20 tracking-spline)": [
    [16, "vector"],
    [32, "vector"]
  ],

  "(method 21 tracking-spline)": [
    [16, "tracking-spline-sampler"],
    [32, "vector"]
  ],

  "(method 22 tracking-spline)": [
    [16, "tracking-spline-sampler"],
    [32, "vector"]
  ],

  "cam-slave-init": [[16, "event-message-block"]],

  "cam-curve-pos": [
    [16, "vector"],
    [32, "vector"],
    [48, "vector"]
  ],

  "curve-length": [
    [16, "vector"],
    [32, "vector"]
  ],

  "curve-closest-point": [
    [16, "vector"],
    [32, "vector"]
  ],

  "cam-calc-follow!": [
    [16, "event-message-block"],
    [96, "vector"],
    [112, "vector"],
    [128, "vector"],
    [144, "vector"]
  ],

  "mat-remove-z-rot": [
    [16, "vector"],
    [32, "matrix"]
  ],

  "slave-matrix-blend-2": [
    [16, "vector"],
    [32, "quaternion"],
    [48, "quaternion"],
    [64, "quaternion"]
  ],

  "vector-into-frustum-nosmooth!": [
    [16, "matrix"],
    [80, "vector"],
    [96, "vector"]
  ],

  "slave-set-rotation!": [
    [16, "vector"],
    [32, "matrix"],
    [96, "vector"],
    [112, "matrix"], // guess
    [176, "vector"] // guess
  ],

  "v-slrp2!": [
    [16, "vector"],
    [32, "vector"],
    [48, "vector"],
    [64, "matrix"],
    [128, "vector"]
  ],

  "v-slrp3!": [
    [16, "vector"],
    [32, "vector"],
    [48, "vector"],
    [64, "matrix"],
    [128, "vector"]
  ],

  "(anon-function 1 cam-combiner)": [
    [16, "vector"],
    [32, "matrix"],
    [80, "vector"],
    [96, "matrix"]
  ],

  "cam-master-init": [
    [16, "vector"],
    [32, "vector"]
  ],

  "plane-from-points": [[16, "vector"]],

  "update-view-planes": [
    [16, "view-frustum"],
    [144, "vector"],
    [160, "vector"],
    [176, "vector"],
    [192, "vector"],
    [208, "vector"],
    [224, "vector"]
  ],

  "move-camera-from-pad": [[16, "vector"]],

  "cam-free-floating-move": [[16, "camera-free-floating-move-info"]],

  "update-camera": [
    [16, "vector"],
    [32, "quaternion"],
    [48, "vector"]
  ],
  
  "ocean-make-trans-camera-masks": [
    [16, "vector"],
    [32, "vector"]
  ],

  "(anon-function 28 task-control)": [[16, "event-message-block"]],

  "update-mood-prt-color": [
    [16, "vector"]
  ],

  "update-mood-swamp": [
    [16, "vector"]
  ],

  "update-mood-village1": [
    [16, "vector"]
  ],

  "update-mood-maincave": [
    [16, "vector"]
  ],

  "update-mood-ogre": [
    [16, "vector"]
  ],

  "update-mood-finalboss": [
    [16, "vector"],
    [32, "vector"]
  ],

  "update-mood-darkcave": [
    [16, "vector"],
    [32, "vector"]
  ],

  "update-mood-citadel": [
    [16, "vector"],
    [32, "vector"],
    [48, "vector"],
    [64, "vector"],
    [80, "vector"],
    [96, "vector"],
    [112, "vector"],
    [128, "vector"]
  ],

  "update-mood-jungleb": [
    [16, "vector"],
    [32, "vector"],
    [48, "vector"]
  ],

  "update-mood-sunken": [
    [16, "vector"],
    [32, "vector"],
    [48, "vector"],
    [64, "vector"]
  ],

  "update-mood-village2": [
    [16, "vector"],
    [32, "vector"],
    [48, "vector"],
    [64, "vector"]
  ],

  "update-mood-rolling": [
    [16, "vector"] // TODO - really not sure about this one
  ],

  "update-mood-village3": [
    [16, "vector"],
    [32, "vector"],
    [48, "vector"],
    [64, "vector"],
    [80, "vector"],
    [96, "vector"]
  ],

  "ocean-transition-check": [
    [16, "vector"]
  ],

  "ocean-trans-add-upload-strip": [
    [16, "vector"]
  ],

  "draw-ocean-transition-seams": [
    [16, "sphere"]
  ],
<<<<<<< HEAD

  "(anon-function 3 sunken-elevator)": [
    [16, "vector"],
    [32, "vector"],
    [48, "event-message-block"]
  ],

  "(method 29 sunken-elevator)": [
    [16, "vector"]
  ],

=======
  
  "(method 10 tippy)": [
    [16, "vector"]
  ],
  
  "compute-and-draw-shadow": [
    [16, "vector"],
    [32, "vector"],
    [48, "sparticle-cpuinfo"] // kinda a guess
  ],

  "find-ground-and-draw-shadow": [
    [16, "vector"],
    [32, "vector"],
    [48, "bone"] // what a guess!
  ],

  "(method 20 collide-cache)": [
    [16, "vector"]
  ],

  "(method 12 wobbler)": [
    [16, "vector"]
  ],

  "(method 12 twister)": [
    [16, "matrix"]
  ],

  "target-on-end-of-teetertotter?": [
    [16, "vector"],
    [32, "vector"]
  ],

  "(anon-function 3 misty-teetertotter)": [
    [16, "event-message-block"]
  ],

  "(method 17 rigid-body)": [
    [16, "vector"]
  ],

  "matrix-3x3-triple-transpose-product": [
    [16, "matrix"],
    [80, "matrix"]
  ],

  "(method 10 rigid-body)": [
    [16, "quaternion"]
  ],

  "(method 13 rigid-body)": [
    [16, "vector"],
    [32, "vector"]
  ],

  "(method 16 rigid-body)": [
    [16, "vector"],
    [32, "vector"]
  ],

  "(method 14 rigid-body)": [
    [16, "vector"],
    [32, "vector"]
  ],

  "(method 18 rigid-body)": [
    [16, "vector"]
  ],

  "(method 24 rigid-body-platform)": [
    [16, "vector"]
  ],

  "(method 26 rigid-body-platform)": [
    [16, "vector"]
  ],

  "(method 27 rigid-body-platform)": [
    [16, "vector"]
  ],

  "(method 22 water-anim)": [
    [16, "vector"]
  ],

  "(anon-function 9 plat-eco)": [
    [16, "event-message-block"]
  ],

  "default-collision-reaction": [
    [16, "vector"],
    [32, "vector"],
    [48, "vector"],
    [96, "vector"]
  ],

>>>>>>> e983ce95
  "placeholder-do-not-add-below!": []
}<|MERGE_RESOLUTION|>--- conflicted
+++ resolved
@@ -820,19 +820,6 @@
   "draw-ocean-transition-seams": [
     [16, "sphere"]
   ],
-<<<<<<< HEAD
-
-  "(anon-function 3 sunken-elevator)": [
-    [16, "vector"],
-    [32, "vector"],
-    [48, "event-message-block"]
-  ],
-
-  "(method 29 sunken-elevator)": [
-    [16, "vector"]
-  ],
-
-=======
   
   "(method 10 tippy)": [
     [16, "vector"]
@@ -930,6 +917,15 @@
     [96, "vector"]
   ],
 
->>>>>>> e983ce95
+  "(anon-function 3 sunken-elevator)": [
+    [16, "vector"],
+    [32, "vector"],
+    [48, "event-message-block"]
+  ],
+
+  "(method 29 sunken-elevator)": [
+    [16, "vector"]
+  ],
+
   "placeholder-do-not-add-below!": []
 }