#include "IR.h"
#include "decompiler/ObjectFile/LinkedObjectFile.h"

std::vector<std::shared_ptr<IR>> IR::get_all_ir(LinkedObjectFile& file) const {
  (void)file;
  std::vector<std::shared_ptr<IR>> result;
  get_children(&result);
  size_t last_checked = 0;
  size_t last_last_checked = -1;

  while (last_checked != last_last_checked) {
    last_last_checked = last_checked;
    auto end_of_check = result.size();
    for (size_t i = last_checked; i < end_of_check; i++) {
      auto it = result.at(i).get();
      assert(it);
      it->get_children(&result);
    }
    last_checked = end_of_check;
  }

  return result;
}

std::string IR::print(const LinkedObjectFile& file) const {
  return pretty_print::to_string(to_form(file));
}

goos::Object IR_Failed::to_form(const LinkedObjectFile& file) const {
  (void)file;
  return pretty_print::build_list("INVALID-OPERATION");
}

void IR_Failed::get_children(std::vector<std::shared_ptr<IR>>* output) const {
  (void)output;
}

goos::Object IR_Register::to_form(const LinkedObjectFile& file) const {
  (void)file;
  return pretty_print::to_symbol(reg.to_charp());
}

void IR_Register::get_children(std::vector<std::shared_ptr<IR>>* output) const {
  (void)output;
}

goos::Object IR_Set::to_form(const LinkedObjectFile& file) const {
  return pretty_print::build_list(pretty_print::to_symbol("set!"), dst->to_form(file),
                                  src->to_form(file));
}

void IR_Set::get_children(std::vector<std::shared_ptr<IR>>* output) const {
  // note that we are not returning clobber here because it shouldn't contain anything that
  // the IR simplification code should touch.
  output->push_back(dst);
  output->push_back(src);
}

goos::Object IR_Store::to_form(const LinkedObjectFile& file) const {
  std::string store_operator;
  switch (kind) {
    case FLOAT:
      store_operator = "s.f";
      break;
    case INTEGER:
      switch (size) {
        case 1:
          store_operator = "s.b";
          break;
        case 2:
          store_operator = "s.h";
          break;
        case 4:
          store_operator = "s.w";
          break;
        case 8:
          store_operator = "s.d";
          break;
        case 16:
          store_operator = "s.q";
          break;
        default:
          assert(false);
      }
      break;
    default:
      assert(false);
  }

  return pretty_print::build_list(pretty_print::to_symbol(store_operator), dst->to_form(file),
                                  src->to_form(file));
}

goos::Object IR_Symbol::to_form(const LinkedObjectFile& file) const {
  (void)file;
  return pretty_print::to_symbol("'" + name);
}

void IR_Symbol::get_children(std::vector<std::shared_ptr<IR>>* output) const {
  (void)output;
}

goos::Object IR_SymbolValue::to_form(const LinkedObjectFile& file) const {
  (void)file;
  return pretty_print::to_symbol(name);
}

void IR_SymbolValue::get_children(std::vector<std::shared_ptr<IR>>* output) const {
  (void)output;
}

goos::Object IR_StaticAddress::to_form(const LinkedObjectFile& file) const {
  // return pretty_print::build_list(pretty_print::to_symbol("&"), file.get_label_name(label_id));
  return pretty_print::to_symbol(file.get_label_name(label_id));
}

void IR_StaticAddress::get_children(std::vector<std::shared_ptr<IR>>* output) const {
  (void)output;
}

goos::Object IR_Load::to_form(const LinkedObjectFile& file) const {
  std::string load_operator;
  switch (kind) {
    case FLOAT:
      load_operator = "l.f";
      break;
    case UNSIGNED:
      switch (size) {
        case 1:
          load_operator = "l.bu";
          break;
        case 2:
          load_operator = "l.hu";
          break;
        case 4:
          load_operator = "l.wu";
          break;
        case 8:
          load_operator = "l.d";
          break;
        case 16:
          load_operator = "l.q";
          break;
        default:
          assert(false);
      }
      break;
    case SIGNED:
      switch (size) {
        case 1:
          load_operator = "l.bs";
          break;
        case 2:
          load_operator = "l.hs";
          break;
        case 4:
          load_operator = "l.ws";
          break;
        default:
          assert(false);
      }
      break;
    default:
      assert(false);
  }
  return pretty_print::build_list(pretty_print::to_symbol(load_operator), location->to_form(file));
}

void IR_Load::get_children(std::vector<std::shared_ptr<IR>>* output) const {
  output->push_back(location);
}

goos::Object IR_FloatMath2::to_form(const LinkedObjectFile& file) const {
  std::string math_operator;
  switch (kind) {
    case DIV:
      math_operator = "/.f";
      break;
    case MUL:
      math_operator = "*.f";
      break;
    case ADD:
      math_operator = "+.f";
      break;
    case SUB:
      math_operator = "-.f";
      break;
    case MIN:
      math_operator = "min.f";
      break;
    case MAX:
      math_operator = "max.f";
      break;
    default:
      assert(false);
  }

  return pretty_print::build_list(pretty_print::to_symbol(math_operator), arg0->to_form(file),
                                  arg1->to_form(file));
}

void IR_FloatMath2::get_children(std::vector<std::shared_ptr<IR>>* output) const {
  output->push_back(arg0);
  output->push_back(arg1);
}

void IR_FloatMath1::get_children(std::vector<std::shared_ptr<IR>>* output) const {
  output->push_back(arg);
}

goos::Object IR_IntMath2::to_form(const LinkedObjectFile& file) const {
  std::string math_operator;
  switch (kind) {
    case ADD:
      math_operator = "+.i";
      break;
    case SUB:
      math_operator = "-.i";
      break;
    case MUL_SIGNED:
      math_operator = "*.si";
      break;
    case MUL_UNSIGNED:
      math_operator = "*.ui";
      break;
    case DIV_SIGNED:
      math_operator = "/.si";
      break;
    case MOD_SIGNED:
      math_operator = "mod.si";
      break;
    case DIV_UNSIGNED:
      math_operator = "/.ui";
      break;
    case MOD_UNSIGNED:
      math_operator = "mod.ui";
      break;
    case OR:
      math_operator = "logior";
      break;
    case AND:
      math_operator = "logand";
      break;
    case NOR:
      math_operator = "lognor";
      break;
    case XOR:
      math_operator = "logxor";
      break;
    case LEFT_SHIFT:
      math_operator = "shl";
      break;
    case RIGHT_SHIFT_ARITH:
      math_operator = "sar";
      break;
    case RIGHT_SHIFT_LOGIC:
      math_operator = "shr";
      break;
    default:
      assert(false);
  }
  return pretty_print::build_list(pretty_print::to_symbol(math_operator), arg0->to_form(file),
                                  arg1->to_form(file));
}

void IR_IntMath2::get_children(std::vector<std::shared_ptr<IR>>* output) const {
  output->push_back(arg0);
  output->push_back(arg1);
}

goos::Object IR_IntMath1::to_form(const LinkedObjectFile& file) const {
  std::string math_operator;
  switch (kind) {
    case NOT:
      math_operator = "lognot";
      break;
    case ABS:
      math_operator = "abs.si";
      break;
    default:
      assert(false);
  }
  return pretty_print::build_list(pretty_print::to_symbol(math_operator), arg->to_form(file));
}

void IR_IntMath1::get_children(std::vector<std::shared_ptr<IR>>* output) const {
  output->push_back(arg);
}

goos::Object IR_FloatMath1::to_form(const LinkedObjectFile& file) const {
  std::string math_operator;
  switch (kind) {
    case FLOAT_TO_INT:
      math_operator = "int<-float";
      break;
    case INT_TO_FLOAT:
      math_operator = "float<-int";
      break;
    case ABS:
      math_operator = "abs.f";
      break;
    case NEG:
      math_operator = "neg.f";
      break;
    case SQRT:
      math_operator = "sqrt.f";
      break;
    default:
      assert(false);
  }
  return pretty_print::build_list(pretty_print::to_symbol(math_operator), arg->to_form(file));
}

goos::Object IR_Call::to_form(const LinkedObjectFile& file) const {
  (void)file;
  return pretty_print::build_list("call!");
}

void IR_Call::get_children(std::vector<std::shared_ptr<IR>>* output) const {
  (void)output;
}

goos::Object IR_IntegerConstant::to_form(const LinkedObjectFile& file) const {
  (void)file;
  return pretty_print::to_symbol(std::to_string(value));
}

void IR_IntegerConstant::get_children(std::vector<std::shared_ptr<IR>>* output) const {
  (void)output;
}

goos::Object BranchDelay::to_form(const LinkedObjectFile& file) const {
  (void)file;
  switch (kind) {
    case NOP:
      return pretty_print::build_list("nop");
    case SET_REG_FALSE:
      return pretty_print::build_list(pretty_print::to_symbol("set!"), destination->to_form(file),
                                      "'#f");
    case SET_REG_TRUE:
      return pretty_print::build_list(pretty_print::to_symbol("set!"), destination->to_form(file),
                                      "'#t");
    case SET_REG_REG:
      return pretty_print::build_list(pretty_print::to_symbol("set!"), destination->to_form(file),
                                      source->to_form(file));
    case SET_BINTEGER:
      return pretty_print::build_list(pretty_print::to_symbol("set!"), destination->to_form(file),
                                      "binteger");
    case SET_PAIR:
      return pretty_print::build_list(pretty_print::to_symbol("set!"), destination->to_form(file),
                                      "pair");
    case DSLLV:
      return pretty_print::build_list(
          pretty_print::to_symbol("set!"), destination->to_form(file),
          pretty_print::build_list(pretty_print::to_symbol("shl"), source->to_form(file),
                                   source2->to_form(file)));
    case NEGATE:
      return pretty_print::build_list(pretty_print::to_symbol("set!"), destination->to_form(file),
                                      pretty_print::build_list("-", source->to_form(file)));
    case UNKNOWN:
      return pretty_print::build_list("unknown-branch-delay");
    default:
      assert(false);
  }
}

void BranchDelay::get_children(std::vector<std::shared_ptr<IR>>* output) const {
  if (destination) {
    output->push_back(destination);
  }

  if (source) {
    output->push_back(source);
  }

  if (source2) {
    output->push_back(source2);
  }
}

goos::Object IR_Nop::to_form(const LinkedObjectFile& file) const {
  (void)file;
  return pretty_print::build_list("nop!");
}

int Condition::num_args() const {
  switch (kind) {
    case NOT_EQUAL:
    case EQUAL:
    case LESS_THAN_SIGNED:
    case LESS_THAN_UNSIGNED:
    case GREATER_THAN_SIGNED:
    case GREATER_THAN_UNSIGNED:
    case LEQ_SIGNED:
    case GEQ_SIGNED:
    case LEQ_UNSIGNED:
    case GEQ_UNSIGNED:
    case FLOAT_EQUAL:
    case FLOAT_NOT_EQUAL:
    case FLOAT_LESS_THAN:
    case FLOAT_GEQ:
      return 2;
    case ZERO:
    case NONZERO:
    case FALSE:
    case TRUTHY:
    case GREATER_THAN_ZERO_SIGNED:
    case GEQ_ZERO_SIGNED:
    case LESS_THAN_ZERO:
    case LEQ_ZERO_SIGNED:
      return 1;
    case ALWAYS:
    case NEVER:
      return 0;
    default:
      assert(false);
  }
}

void Condition::get_children(std::vector<std::shared_ptr<IR>>* output) const {
  if (src0) {
    output->push_back(src0);
  }

  if (src1) {
    output->push_back(src1);
  }
}

void Condition::invert() {
  switch (kind) {
    case NOT_EQUAL:
      kind = EQUAL;
      break;
    case EQUAL:
      kind = NOT_EQUAL;
      break;
    case LESS_THAN_SIGNED:
      kind = GEQ_SIGNED;
      break;
    case GREATER_THAN_SIGNED:
      kind = LEQ_SIGNED;
      break;
    case LEQ_SIGNED:
      kind = GREATER_THAN_SIGNED;
      break;
    case GEQ_SIGNED:
      kind = LESS_THAN_SIGNED;
      break;
    case GREATER_THAN_ZERO_SIGNED:
      kind = LEQ_ZERO_SIGNED;
      break;
    case LEQ_ZERO_SIGNED:
      kind = GREATER_THAN_ZERO_SIGNED;
      break;
    case LESS_THAN_ZERO:
      kind = GEQ_ZERO_SIGNED;
      break;
    case GEQ_ZERO_SIGNED:
      kind = LESS_THAN_ZERO;
      break;
    case LESS_THAN_UNSIGNED:
      kind = GEQ_UNSIGNED;
      break;
    case GREATER_THAN_UNSIGNED:
      kind = LEQ_UNSIGNED;
      break;
    case LEQ_UNSIGNED:
      kind = GREATER_THAN_UNSIGNED;
      break;
    case GEQ_UNSIGNED:
      kind = LESS_THAN_UNSIGNED;
      break;
    case ZERO:
      kind = NONZERO;
      break;
    case NONZERO:
      kind = ZERO;
      break;
    case FALSE:
      kind = TRUTHY;
      break;
    case TRUTHY:
      kind = FALSE;
      break;
    case ALWAYS:
      kind = NEVER;
      break;
    case NEVER:
      kind = ALWAYS;
      break;
    case FLOAT_EQUAL:
      kind = FLOAT_NOT_EQUAL;
      break;
    case FLOAT_NOT_EQUAL:
      kind = FLOAT_EQUAL;
      break;
    case FLOAT_LESS_THAN:
      kind = FLOAT_GEQ;
      break;
    case FLOAT_GEQ:
      kind = FLOAT_LESS_THAN;
      break;
    default:
      assert(false);
  }
}

goos::Object Condition::to_form(const LinkedObjectFile& file) const {
  int nargs = num_args();
  std::string condtion_operator;
  switch (kind) {
    case NOT_EQUAL:
      condtion_operator = "!=";
      break;
    case EQUAL:
      condtion_operator = "=";
      break;
    case LESS_THAN_SIGNED:
      condtion_operator = "<.si";
      break;
    case LESS_THAN_UNSIGNED:
      condtion_operator = "<.ui";
      break;
    case GREATER_THAN_SIGNED:
      condtion_operator = ">.si";
      break;
    case GREATER_THAN_UNSIGNED:
      condtion_operator = ">.ui";
      break;
    case LEQ_SIGNED:
      condtion_operator = "<=.si";
      break;
    case GEQ_SIGNED:
      condtion_operator = ">=.si";
      break;
    case LEQ_UNSIGNED:
      condtion_operator = "<=.ui";
      break;
    case GEQ_UNSIGNED:
      condtion_operator = ">=.ui";
      break;
    case ZERO:
      condtion_operator = "zero?";
      break;
    case NONZERO:
      condtion_operator = "nonzero?";
      break;
    case FALSE:
      condtion_operator = "not";
      break;
    case TRUTHY:
      condtion_operator = "";
      break;
    case ALWAYS:
      condtion_operator = "'#t";
      break;
    case NEVER:
      condtion_operator = "'#f";
      break;
    case FLOAT_EQUAL:
      condtion_operator = "=.f";
      break;
    case FLOAT_NOT_EQUAL:
      condtion_operator = "!=.f";
      break;
    case FLOAT_LESS_THAN:
      condtion_operator = "<.f";
      break;
    case FLOAT_GEQ:
      condtion_operator = ">=.f";
      break;
    case GREATER_THAN_ZERO_SIGNED:
      condtion_operator = ">0.si";
      break;
    case GEQ_ZERO_SIGNED:
      condtion_operator = ">=0.si";
      break;
    case LESS_THAN_ZERO:
      condtion_operator = "<0.si";
      break;
    case LEQ_ZERO_SIGNED:
      condtion_operator = "<=0.si";
      break;
    default:
      assert(false);
  }

  if (nargs == 2) {
    return pretty_print::build_list(pretty_print::to_symbol(condtion_operator), src0->to_form(file),
                                    src1->to_form(file));
  } else if (nargs == 1) {
    if (condtion_operator.empty()) {
      return src0->to_form(file);
    } else {
      return pretty_print::build_list(pretty_print::to_symbol(condtion_operator),
                                      src0->to_form(file));
    }
  } else if (nargs == 0) {
    return pretty_print::to_symbol(condtion_operator);
  } else {
    assert(false);
  }
}

goos::Object IR_Branch::to_form(const LinkedObjectFile& file) const {
  return pretty_print::build_list(
      pretty_print::to_symbol(likely ? "bl!" : "b!"), condition.to_form(file),
      pretty_print::to_symbol(file.get_label_name(dest_label_idx)), branch_delay.to_form(file));
}

void IR_Branch::get_children(std::vector<std::shared_ptr<IR>>* output) const {
  condition.get_children(output);
  branch_delay.get_children(output);
}

goos::Object IR_Compare::to_form(const LinkedObjectFile& file) const {
  return condition.to_form(file);
}

void IR_Compare::get_children(std::vector<std::shared_ptr<IR>>* output) const {
  condition.get_children(output);
}

goos::Object IR_Suspend::to_form(const LinkedObjectFile& file) const {
  (void)file;
  return pretty_print::build_list("suspend!");
}

void IR_Nop::get_children(std::vector<std::shared_ptr<IR>>* output) const {
  (void)output;
}

void IR_Suspend::get_children(std::vector<std::shared_ptr<IR>>* output) const {
  (void)output;
}

goos::Object IR_Begin::to_form(const LinkedObjectFile& file) const {
  std::vector<goos::Object> list;
  list.push_back(pretty_print::to_symbol("begin"));
  for (auto& x : forms) {
    list.push_back(x->to_form(file));
  }
  return pretty_print::build_list(list);
}

void IR_Begin::get_children(std::vector<std::shared_ptr<IR>>* output) const {
  for (auto& x : forms) {
    output->push_back(x);
  }
}

namespace {
void print_inlining_begin(std::vector<goos::Object>* output, IR* ir, const LinkedObjectFile& file) {
  auto as_begin = dynamic_cast<IR_Begin*>(ir);
  if (as_begin) {
    for (auto& x : as_begin->forms) {
      output->push_back(x->to_form(file));
    }
  } else {
    output->push_back(ir->to_form(file));
  }
}

bool is_single_expression(IR* in) {
  return !dynamic_cast<IR_Begin*>(in);
}
}  // namespace

goos::Object IR_WhileLoop::to_form(const LinkedObjectFile& file) const {
  std::vector<goos::Object> list;
  list.push_back(pretty_print::to_symbol("while"));
  list.push_back(condition->to_form(file));
  print_inlining_begin(&list, body.get(), file);
  return pretty_print::build_list(list);
}

void IR_WhileLoop::get_children(std::vector<std::shared_ptr<IR>>* output) const {
  output->push_back(condition);
  output->push_back(body);
}

goos::Object IR_CondWithElse::to_form(const LinkedObjectFile& file) const {
  // for now we only turn it into an if statement if both cases won't require a begin at the top
  // level. I think it is more common to write these as a two-case cond instead of an if with begin.
  if (entries.size() == 1 && is_single_expression(entries.front().body.get()) &&
      is_single_expression(else_ir.get())) {
    std::vector<goos::Object> list;
    list.push_back(pretty_print::to_symbol("if"));
    list.push_back(entries.front().condition->to_form(file));
    list.push_back(entries.front().body->to_form(file));
    list.push_back(else_ir->to_form(file));
    return pretty_print::build_list(list);
  } else {
    std::vector<goos::Object> list;
    list.push_back(pretty_print::to_symbol("cond"));
    for (auto& e : entries) {
      std::vector<goos::Object> entry;
      entry.push_back(e.condition->to_form(file));
      print_inlining_begin(&entry, e.body.get(), file);
      list.push_back(pretty_print::build_list(entry));
    }
    std::vector<goos::Object> else_form;
    else_form.push_back(pretty_print::to_symbol("else"));
    print_inlining_begin(&else_form, else_ir.get(), file);
    list.push_back(pretty_print::build_list(else_form));
    return pretty_print::build_list(list);
  }
}

void IR_CondWithElse::get_children(std::vector<std::shared_ptr<IR>>* output) const {
  for (auto& e : entries) {
    output->push_back(e.condition);
    output->push_back(e.body);
  }
  output->push_back(else_ir);
}

goos::Object IR_GetRuntimeType::to_form(const LinkedObjectFile& file) const {
  std::vector<goos::Object> list = {pretty_print::to_symbol("type-of"), object->to_form(file)};
  return pretty_print::build_list(list);
}

void IR_GetRuntimeType::get_children(std::vector<std::shared_ptr<IR>>* output) const {
  output->push_back(object);
}

goos::Object IR_Cond::to_form(const LinkedObjectFile& file) const {
  if (entries.size() == 1 && is_single_expression(entries.front().body.get())) {
    // print as an if statement if we can put the body in a single form.
    std::vector<goos::Object> list;
    list.push_back(pretty_print::to_symbol("if"));
    list.push_back(entries.front().condition->to_form(file));
    list.push_back(entries.front().body->to_form(file));
    return pretty_print::build_list(list);
  } else if (entries.size() == 1) {
    // turn into a when if the body requires multiple forms
    // todo check to see if the condition starts with a NOT and this can be simplified to an
    // unless.
    std::vector<goos::Object> list;
    list.push_back(pretty_print::to_symbol("when"));
    list.push_back(entries.front().condition->to_form(file));
    print_inlining_begin(&list, entries.front().body.get(), file);
    return pretty_print::build_list(list);
  } else {
    std::vector<goos::Object> list;
    list.push_back(pretty_print::to_symbol("cond"));
    for (auto& e : entries) {
      std::vector<goos::Object> entry;
      entry.push_back(e.condition->to_form(file));
      print_inlining_begin(&entry, e.body.get(), file);
      list.push_back(pretty_print::build_list(entry));
    }
    return pretty_print::build_list(list);
  }
}

void IR_Cond::get_children(std::vector<std::shared_ptr<IR>>* output) const {
  for (auto& e : entries) {
    output->push_back(e.condition);
    output->push_back(e.body);
  }
}

goos::Object IR_ShortCircuit::to_form(const LinkedObjectFile& file) const {
  std::vector<goos::Object> forms;
  switch (kind) {
    case UNKNOWN:
      forms.push_back(pretty_print::to_symbol("unknown-sc"));
      break;
    case AND:
      forms.push_back(pretty_print::to_symbol("and"));
      break;
    case OR:
      forms.push_back(pretty_print::to_symbol("or"));
      break;
    default:
      assert(false);
  }
  for (auto& x : entries) {
    forms.push_back(x.condition->to_form(file));
  }
  return pretty_print::build_list(forms);
}

void IR_ShortCircuit::get_children(std::vector<std::shared_ptr<IR>>* output) const {
  for (auto& x : entries) {
    output->push_back(x.condition);
    if (x.output) {
      output->push_back(x.output);
    }
  }
}

goos::Object IR_Ash::to_form(const LinkedObjectFile& file) const {
<<<<<<< HEAD
  return pretty_print::build_list(pretty_print::to_symbol("ash"), value->to_form(file),
                                  shift_amount->to_form(file));
=======
  return pretty_print::build_list(pretty_print::to_symbol(is_signed ? "ash.si" : "ash.ui"),
                                  value->to_form(file), shift_amount->to_form(file));
>>>>>>> a64dd6c9
}

void IR_Ash::get_children(std::vector<std::shared_ptr<IR>>* output) const {
  output->push_back(value);
  output->push_back(shift_amount);
}<|MERGE_RESOLUTION|>--- conflicted
+++ resolved
@@ -793,13 +793,6 @@
 }
 
 goos::Object IR_Ash::to_form(const LinkedObjectFile& file) const {
-<<<<<<< HEAD
-  return pretty_print::build_list(pretty_print::to_symbol("ash"), value->to_form(file),
-                                  shift_amount->to_form(file));
-=======
-  return pretty_print::build_list(pretty_print::to_symbol(is_signed ? "ash.si" : "ash.ui"),
-                                  value->to_form(file), shift_amount->to_form(file));
->>>>>>> a64dd6c9
 }
 
 void IR_Ash::get_children(std::vector<std::shared_ptr<IR>>* output) const {
